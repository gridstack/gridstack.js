--- conflicted
+++ resolved
@@ -35,11 +35,8 @@
   },
   "devDependencies": {
     "connect": "^3.4.1",
-<<<<<<< HEAD
     "core-js": "^2.4.1",
-=======
     "components-jqueryui": "1.12.1",
->>>>>>> 10619c30
     "coveralls": "^2.11.8",
     "doctoc": "^1.3.0",
     "grunt": "^1.0.1",
