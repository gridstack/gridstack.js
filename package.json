--- conflicted
+++ resolved
@@ -59,19 +59,13 @@
   "homepage": "http://gridstackjs.com/",
   "dependencies": {},
   "devDependencies": {
-<<<<<<< HEAD
     "@rollup/plugin-alias": "^3.1.9",
     "@rollup/plugin-node-resolve": "^13.3.0",
     "@rollup/plugin-replace": "^4.0.0",
     "@rollup/plugin-typescript": "^8.3.2",
-    "@types/jasmine": "^3.5.9",
-    "@typescript-eslint/eslint-plugin": "^4.6.0",
-    "@typescript-eslint/parser": "^4.6.0",
-=======
     "@types/jasmine": "^4.3.1",
     "@typescript-eslint/eslint-plugin": "^5.58.0",
     "@typescript-eslint/parser": "^5.58.0",
->>>>>>> 39408dd5
     "connect": "^3.7.0",
     "core-js": "^3.30.1",
     "coveralls": "^3.1.1",
@@ -95,22 +89,13 @@
     "karma-jasmine": "^5.1.0",
     "karma-typescript": "5.5.3",
     "protractor": "^7.0.0",
-<<<<<<< HEAD
     "rollup": "^2.75.6",
-    "sass": "^1.42.1",
-    "serve-static": "^1.14.1",
-    "ts-loader": "^8.0.7",
-    "tslib": "^2.4.0",
-    "typescript": "^3.7",
-    "webpack": "^5.3.2",
-    "webpack-cli": "^4.6.0"
-=======
     "sass": "^1.62.0",
     "serve-static": "^1.15.0",
     "ts-loader": "^9.4.2",
+    "tslib": "^2.4.0",
     "typescript": "^5.0.4",
     "webpack": "^5.79.0",
     "webpack-cli": "^5.0.1"
->>>>>>> 39408dd5
   }
 }