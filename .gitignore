*.log
*.tgz
*.zip
.npmrc
coverage
dist
dist_save
node_modules
.vscode
.idea/
.DS_Store
<<<<<<< HEAD
# doc/html/
=======
doc/html/
>>>>>>> b6277188
<|MERGE_RESOLUTION|>--- conflicted
+++ resolved
@@ -9,8 +9,4 @@
 .vscode
 .idea/
 .DS_Store
-<<<<<<< HEAD
-# doc/html/
-=======
-doc/html/
->>>>>>> b6277188
+# doc/html/