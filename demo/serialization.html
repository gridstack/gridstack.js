<!DOCTYPE html>
<html lang="en">
<head>
    <!--[if lt IE 9]>
    <script src="http://html5shim.googlecode.com/svn/trunk/html5.js"></script>
    <![endif]-->

    <meta charset="utf-8">
    <meta http-equiv="X-UA-Compatible" content="IE=edge">
    <meta name="viewport" content="width=device-width, initial-scale=1">
    <title>Serialization demo</title>

    <link rel="stylesheet" href="https://maxcdn.bootstrapcdn.com/bootstrap/3.2.0/css/bootstrap.min.css">
    <link rel="stylesheet" href="../dist/gridstack.css"/>

    <script src="https://ajax.googleapis.com/ajax/libs/jquery/1.11.1/jquery.min.js"></script>
    <script src="https://cdnjs.cloudflare.com/ajax/libs/jqueryui/1.11.0/jquery-ui.js"></script>
    <script src="https://maxcdn.bootstrapcdn.com/bootstrap/3.2.0/js/bootstrap.min.js"></script>
<<<<<<< HEAD
    <script src="https://cdnjs.cloudflare.com/ajax/libs/lodash.js/4.17.0/lodash.min.js"></script>
=======
    <script src="https://cdnjs.cloudflare.com/ajax/libs/core-js/2.4.1/shim.min.js"></script>
>>>>>>> f6c1d911
    <script src="../dist/gridstack.js"></script>
    <script src="../dist/gridstack.jQueryUI.js"></script>

    <style type="text/css">
        .grid-stack {
            background: lightgoldenrodyellow;
        }

        .grid-stack-item-content {
            color: #2c3e50;
            text-align: center;
            background-color: #18bc9c;
        }
    </style>
</head>
<body>
    <div class="container-fluid">
        <h1>Serialization demo</h1>

        <div>
            <a class="btn btn-default" id="save-grid" href="#">Save Grid</a>
            <a class="btn btn-default" id="load-grid" href="#">Load Grid</a>
            <a class="btn btn-default" id="clear-grid" href="#">Clear Grid</a>
        </div>

        <br/>

        <div class="grid-stack">
        </div>

        <hr/>

        <textarea id="saved-data" cols="100" rows="20" readonly="readonly"></textarea>
    </div>


    <script type="text/javascript">
        $(function () {
            var options = {
            };
            $('.grid-stack').gridstack(options);

            new function () {
                this.serializedData = [
                    {x: 0, y: 0, width: 2, height: 2},
                    {x: 3, y: 1, width: 1, height: 2},
                    {x: 4, y: 1, width: 1, height: 1},
                    {x: 2, y: 3, width: 3, height: 1},
                    {x: 1, y: 4, width: 1, height: 1},
                    {x: 1, y: 3, width: 1, height: 1},
                    {x: 2, y: 4, width: 1, height: 1},
                    {x: 2, y: 5, width: 1, height: 1}
                ];

                this.grid = $('.grid-stack').data('gridstack');

                this.loadGrid = function () {
                    this.grid.removeAll();
                    var items = GridStackUI.Utils.sort(this.serializedData);
<<<<<<< HEAD
                    _.each(items, function (node) {
                        this.grid.addWidget($('<div><div class="grid-stack-item-content" /></div>'),
                        node.x, node.y, node.width, node.height);
                    }.bind(this));
=======
                    items.forEach(function (node) {
                        this.grid.addWidget($('<div><div class="grid-stack-item-content" /><div/>'),
                            node.x, node.y, node.width, node.height);
                    }, this);
>>>>>>> f6c1d911
                    return false;
                }.bind(this);

                this.saveGrid = function () {
                    this.serializedData = $('.grid-stack > .grid-stack-item:visible').map(function (i, el) {
                        el = $(el);
                        var node = el.data('_gridstack_node');
                        return {
                            x: node.x,
                            y: node.y,
                            width: node.width,
                            height: node.height
                        };
<<<<<<< HEAD
                    });
=======
                    }).toArray();
>>>>>>> f6c1d911
                    $('#saved-data').val(JSON.stringify(this.serializedData, null, '    '));
                    return false;
                }.bind(this);

                this.clearGrid = function () {
                    this.grid.removeAll();
                    return false;
                }.bind(this);

                $('#save-grid').click(this.saveGrid);
                $('#load-grid').click(this.loadGrid);
                $('#clear-grid').click(this.clearGrid);

                this.loadGrid();
            };
        });
    </script>
</body>
</html><|MERGE_RESOLUTION|>--- conflicted
+++ resolved
@@ -16,11 +16,7 @@
     <script src="https://ajax.googleapis.com/ajax/libs/jquery/1.11.1/jquery.min.js"></script>
     <script src="https://cdnjs.cloudflare.com/ajax/libs/jqueryui/1.11.0/jquery-ui.js"></script>
     <script src="https://maxcdn.bootstrapcdn.com/bootstrap/3.2.0/js/bootstrap.min.js"></script>
-<<<<<<< HEAD
-    <script src="https://cdnjs.cloudflare.com/ajax/libs/lodash.js/4.17.0/lodash.min.js"></script>
-=======
     <script src="https://cdnjs.cloudflare.com/ajax/libs/core-js/2.4.1/shim.min.js"></script>
->>>>>>> f6c1d911
     <script src="../dist/gridstack.js"></script>
     <script src="../dist/gridstack.jQueryUI.js"></script>
 
@@ -80,17 +76,10 @@
                 this.loadGrid = function () {
                     this.grid.removeAll();
                     var items = GridStackUI.Utils.sort(this.serializedData);
-<<<<<<< HEAD
-                    _.each(items, function (node) {
-                        this.grid.addWidget($('<div><div class="grid-stack-item-content" /></div>'),
-                        node.x, node.y, node.width, node.height);
-                    }.bind(this));
-=======
                     items.forEach(function (node) {
-                        this.grid.addWidget($('<div><div class="grid-stack-item-content" /><div/>'),
+                        this.grid.addWidget($('<div><div class="grid-stack-item-content"></div></div>'),
                             node.x, node.y, node.width, node.height);
                     }, this);
->>>>>>> f6c1d911
                     return false;
                 }.bind(this);
 
@@ -104,11 +93,7 @@
                             width: node.width,
                             height: node.height
                         };
-<<<<<<< HEAD
-                    });
-=======
                     }).toArray();
->>>>>>> f6c1d911
                     $('#saved-data').val(JSON.stringify(this.serializedData, null, '    '));
                     return false;
                 }.bind(this);
