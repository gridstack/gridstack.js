--- conflicted
+++ resolved
@@ -1,144 +1,107 @@
-/**
- * Example using Angular ngFor to loop through items and create DOM items
- */
-import {
-  Component,
-  AfterViewInit,
-  Input,
-  ViewChildren,
-  QueryList,
-} from "@angular/core";
-
-<<<<<<< HEAD
-import { GridStack, GridStackWidget } from "gridstack";
-import "gridstack/dist/h5/gridstack-dd-native";
-import { Subject, zip } from "rxjs";
-
-@Component({
-  selector: "app-angular-ng-for-test",
-  template: `
-    <button (click)="add()">add item</button
-    ><button (click)="delete()">remove item</button
-    ><button (click)="change()">modify item</button>
-    <div class="grid-stack">
-      <!-- using angular templating to create DOM, otherwise an easier way is to simply call grid.load(items) -->
-      <div
-        *ngFor="let n of items; let i = index; trackBy: identify"
-        [id]="i"
-        class="grid-stack-item"
-        [attr.gs-w]="n.w"
-        [attr.gs-h]="n.h"
-        [attr.gs-x]="n.x"
-        [attr.gs-y]="n.y"
-        #gridStackItem
-      >
-        <div class="grid-stack-item-content">item {{ i }}</div>
-      </div>
-    </div>
-  `,
-  styles: [
-    `
-      // !!!IMPORTANT!!! Import this through your styles.scss or angular.json! This is just for demo purposes
-      :host {
-        ::ng-deep {
-          @import "gridstack/dist/gridstack.min";
-        }
-      }
-      .grid-stack {
-        margin: 15px;
-        background-color: #d66666;
-        min-height: calc(100vh - 50px);
-      }
-
-      .grid-stack-item {
-        border: 1px solid #d1d1d1;
-      }
-    `,
-  ],
-})
-export class AngularNgForTestComponent implements AfterViewInit {
-  @ViewChildren("gridStackItem") gridstackItems: QueryList<any>;
-=======
- import { GridStack, GridStackWidget } from 'gridstack';
- 
- @Component({
-   selector: 'app-angular-ng-for-test',
-   template: `
-     <button (click)="add()">add item</button><button (click)="delete()">remove item</button><button (click)="change()">modify item</button>
-     <div class="grid-stack">
-       <!-- using angular templating to create DOM, otherwise an easier way is to simply call grid.load(items) -->
-       <div *ngFor="let n of items; let i = index" class="grid-stack-item" [attr.gs-w]="n.w" [attr.gs-h]="n.h" [attr.gs-x]="n.x" [attr.gs-y]="n.y">
-         <div class="grid-stack-item-content">item {{i}}</div>
-       </div>
-     </div>
-     `,
-   // gridstack.min.css and other custom styles should be included in global styles.scss
- 
-   // tell Angular only @Input will change - doesn't help
-   // changeDetection: ChangeDetectionStrategy.OnPush
- })
- export class AngularNgForTestComponent implements AfterViewInit, OnChanges {
->>>>>>> b9c8cec6
-  @Input() public items: GridStackWidget[] = [
-    { x: 0, y: 0, w: 1, h: 1 },
-    { x: 1, y: 1, w: 1, h: 1 },
-    { x: 2, y: 2, w: 1, h: 1 },
-  ];
-
-  private grid: GridStack;
-  private widgetToMake: Subject<{
-    action: "add" | "remove" | "update";
-    id: number;
-  }> = new Subject(); // consider to use a statemanagement like ngrx component store to do this
-
-  constructor() {}
-
-  // wait until after DOM is ready to init gridstack - can't be ngOnInit() as angular ngFor needs to run first!
-  public ngAfterViewInit() {
-    this.grid = GridStack.init({
-      alwaysShowResizeHandle:
-        /Android|webOS|iPhone|iPad|iPod|BlackBerry|IEMobile|Opera Mini/i.test(
-          navigator.userAgent
-        ),
-      margin: 5,
-      float: true,
-    });
-
-    // To sync dom manipulation done by Angular and widget manipulation done by gridstack we need to zip the observables
-    zip(this.gridstackItems.changes, this.widgetToMake).subscribe(
-      ([changedWidget, widgetToMake]) => {
-        if (widgetToMake.action === "add") {
-          this.grid.makeWidget(`#${widgetToMake.id}`);
-        } else if (widgetToMake.action === "remove") {
-          const removeEl = this.grid
-            .getGridItems()
-            .find((el) => el.id === `${widgetToMake.id}`);
-          this.grid.removeWidget(removeEl);
-        }
-      }
-    );
-  }
-
-  /**
-   * CRUD operations
-   */
-  public add() {
-    this.items = [...this.items, { x: 3, y: 0, w: 3 }];
-    this.widgetToMake.next({ action: "add", id: this.items.length - 1 });
-  }
-
-  public delete() {
-    this.items.pop();
-    this.widgetToMake.next({ action: "remove", id: this.items.length });
-  }
-
-  // a change of a widget doesn´t change to amount of items in ngFor therefore we don´t need to do it through the zip function above
-  public change() {
-    const updateEl = this.grid.getGridItems().find((el) => el.id === `${0}`);
-    this.grid.update(updateEl, { w: 2 });
-  }
-
-  identify(index: number) {
-    return index;
-  }
-}
+/**
+ * Example using Angular ngFor to loop through items and create DOM items
+ */
+
+import { Component, AfterViewInit, Input, ViewChildren, QueryList } from "@angular/core";
+import { Subject, zip } from "rxjs";
+
+import { GridStack, GridStackWidget } from 'gridstack';
+
+@Component({
+  selector: "app-angular-ng-for-test",
+  template: `
+    <button (click)="add()">add item</button>
+    <button (click)="delete()">remove item</button>
+    <button (click)="change()">modify item</button>
+    <div class="grid-stack">
+      <!-- using angular templating to create DOM, otherwise an easier way is to simply call grid.load(items) -->
+      <div
+        *ngFor="let n of items; let i = index; trackBy: identify"
+        [id]="i"
+        class="grid-stack-item"
+        [attr.gs-w]="n.w"
+        [attr.gs-h]="n.h"
+        [attr.gs-x]="n.x"
+        [attr.gs-y]="n.y"
+        #gridStackItem
+      >
+        <div class="grid-stack-item-content">item {{ i }}</div>
+      </div>
+    </div>
+  `,
+  styles: [
+    `
+      // !!!IMPORTANT!!! Import this through your styles.scss or angular.json! This is just for demo purposes
+      :host {
+        ::ng-deep {
+          @import "demo";
+        }
+      }
+    `,
+  ],
+})
+export class AngularNgForTestComponent implements AfterViewInit {
+  @ViewChildren("gridStackItem") gridstackItems: QueryList<any>;
+  @Input() public items: GridStackWidget[] = [
+    { x: 0, y: 0, w: 1, h: 1 },
+    { x: 1, y: 1, w: 1, h: 1 },
+    { x: 2, y: 2, w: 1, h: 1 },
+  ];
+
+  private grid: GridStack;
+  private widgetToMake: Subject<{
+    action: "add" | "remove" | "update";
+    id: number;
+  }> = new Subject(); // consider to use a statemanagement like ngrx component store to do this
+
+  constructor() {}
+
+  // wait until after DOM is ready to init gridstack - can't be ngOnInit() as angular ngFor needs to run first!
+  public ngAfterViewInit() {
+    this.grid = GridStack.init({
+      alwaysShowResizeHandle:
+        /Android|webOS|iPhone|iPad|iPod|BlackBerry|IEMobile|Opera Mini/i.test(
+          navigator.userAgent
+        ),
+      margin: 5,
+      float: true,
+    });
+
+    // To sync dom manipulation done by Angular and widget manipulation done by gridstack we need to zip the observables
+    zip(this.gridstackItems.changes, this.widgetToMake).subscribe(
+      ([changedWidget, widgetToMake]) => {
+        if (widgetToMake.action === "add") {
+          this.grid.makeWidget(`#${widgetToMake.id}`);
+        } else if (widgetToMake.action === "remove") {
+          const removeEl = this.grid
+            .getGridItems()
+            .find((el) => el.id === `${widgetToMake.id}`);
+          this.grid.removeWidget(removeEl);
+        }
+      }
+    );
+  }
+
+  /**
+   * CRUD operations
+   */
+  public add() {
+    this.items = [...this.items, { x: 3, y: 0, w: 3 }];
+    this.widgetToMake.next({ action: "add", id: this.items.length - 1 });
+  }
+
+  public delete() {
+    this.items.pop();
+    this.widgetToMake.next({ action: "remove", id: this.items.length });
+  }
+
+  // a change of a widget doesn´t change to amount of items in ngFor therefore we don´t need to do it through the zip function above
+  public change() {
+    const updateEl = this.grid.getGridItems().find((el) => el.id === `${0}`);
+    this.grid.update(updateEl, { w: 2 });
+  }
+
+  identify(index: number) {
+    return index;
+  }
+}