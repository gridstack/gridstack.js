--- conflicted
+++ resolved
@@ -16,11 +16,7 @@
     <script src="https://ajax.googleapis.com/ajax/libs/jquery/1.11.1/jquery.min.js"></script>
     <script src="https://cdnjs.cloudflare.com/ajax/libs/jqueryui/1.11.0/jquery-ui.js"></script>
     <script src="https://maxcdn.bootstrapcdn.com/bootstrap/3.2.0/js/bootstrap.min.js"></script>
-<<<<<<< HEAD
-    <script src="https://cdnjs.cloudflare.com/ajax/libs/lodash.js/4.17.0/lodash.min.js"></script>
-=======
     <script src="https://cdnjs.cloudflare.com/ajax/libs/core-js/2.4.1/shim.min.js"></script>
->>>>>>> f6c1d911
     <script src="../dist/gridstack.js"></script>
     <script src="../dist/gridstack.jQueryUI.js"></script>
 
@@ -79,7 +75,7 @@
                                 width: 1 + 3 * Math.random(),
                                 height: 1 + 3 * Math.random()
                             };
-                    this.grid.addWidget($('<div><div class="grid-stack-item-content" /><div/>'),
+                    this.grid.addWidget($('<div><div class="grid-stack-item-content"></div></div>'),
                         node.x, node.y, node.width, node.height);
                     return false;
                 }.bind(this);
