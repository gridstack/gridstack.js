--- conflicted
+++ resolved
@@ -10,7 +10,6 @@
   },
   "private": true,
   "dependencies": {
-<<<<<<< HEAD
     "@angular/animations": "~19.0.0",
     "@angular/common": "~19.0.0",
     "@angular/compiler": "~19.0.0",
@@ -19,18 +18,7 @@
     "@angular/platform-browser": "~19.0.0",
     "@angular/platform-browser-dynamic": "~19.0.0",
     "@angular/router": "~19.0.0",
-    "gridstack": "^11.1.0",
-=======
-    "@angular/animations": "~18.2.6",
-    "@angular/common": "~18.2.6",
-    "@angular/compiler": "~18.2.6",
-    "@angular/core": "~18.2.6",
-    "@angular/forms": "~18.2.6",
-    "@angular/platform-browser": "~18.2.6",
-    "@angular/platform-browser-dynamic": "~18.2.6",
-    "@angular/router": "~18.2.6",
     "gridstack": "^11.1.1",
->>>>>>> 9eb60753
     "rxjs": "~7.5.0",
     "tslib": "^2.3.0",
     "zone.js": "~0.15.0"
