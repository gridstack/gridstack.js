/**
 * gridstack.js 1.0.0-dev
 * http://troolee.github.io/gridstack.js/
 * (c) 2014-2017 Pavel Reznikov, Dylan Weiss
 * gridstack.js may be freely distributed under the MIT license.
 * @preserve
*/
(function(factory) {
    if (typeof define === 'function' && define.amd) {
        define(['jquery'], factory);
    } else if (typeof exports !== 'undefined') {
        try { jQuery = require('jquery'); } catch (e) {}
        factory(jQuery);
    } else {
        factory(jQuery);
    }
})(function($) {

    var scope = window;

    var obsolete = function(f, oldName, newName) {
        var wrapper = function() {
            console.warn('gridstack.js: Function `' + oldName + '` is deprecated as of v0.2.5 and has been replaced ' +
            'with `' + newName + '`. It will be **completely** removed in v1.0.');
            return f.apply(this, arguments);
        };
        wrapper.prototype = f.prototype;

        return wrapper;
    };

    var obsoleteOpts = function(oldName, newName) {
        console.warn('gridstack.js: Option `' + oldName + '` is deprecated as of v0.2.5 and has been replaced with `' +
            newName + '`. It will be **completely** removed in v1.0.');
    };

    var Utils = {

        isIntercepted: function(a, b) {
            return !(a.x + a.width <= b.x || b.x + b.width <= a.x || a.y + a.height <= b.y || b.y + b.height <= a.y);
        },

        sort: function(nodes, dir, width) {
            if (!width) {
                var widths = nodes.map(function(node) { return node.x + node.width; });
                width = Math.max.apply(Math, widths);
            }

            dir = dir != -1 ? 1 : -1;
            return Utils.sortBy(nodes, function(n) { return dir * (n.x + n.y * width); });
        },

        createStylesheet: function(id) {
            var style = document.createElement('style');
            style.setAttribute('type', 'text/css');
            style.setAttribute('data-gs-style-id', id);
            if (style.styleSheet) {
                style.styleSheet.cssText = '';
            } else {
                style.appendChild(document.createTextNode(''));
            }
            document.getElementsByTagName('head')[0].appendChild(style);
            return style.sheet;
        },

        removeStylesheet: function(id) {
            $('STYLE[data-gs-style-id=' + id + ']').remove();
        },

        insertCSSRule: function(sheet, selector, rules, index) {
            if (typeof sheet.insertRule === 'function') {
                sheet.insertRule(selector + '{' + rules + '}', index);
            } else if (typeof sheet.addRule === 'function') {
                sheet.addRule(selector, rules, index);
            }
        },

        toBool: function(v) {
            if (typeof v == 'boolean') {
                return v;
            }
            if (typeof v == 'string') {
                v = v.toLowerCase();
                return !(v === '' || v == 'no' || v == 'false' || v == '0');
            }
            return Boolean(v);
        },

        _collisionNodeCheck: function(n) {
            return n != this.node && Utils.isIntercepted(n, this.nn);
        },

        _didCollide: function(bn) {
            return Utils.isIntercepted({x: this.n.x, y: this.newY, width: this.n.width, height: this.n.height}, bn);
        },

        _isAddNodeIntercepted: function(n) {
            return Utils.isIntercepted({x: this.x, y: this.y, width: this.node.width, height: this.node.height}, n);
        },

        parseHeight: function(val) {
            var height = val;
            var heightUnit = 'px';
            if (height && typeof height === 'string') {
                var match = height.match(/^(-[0-9]+\.[0-9]+|[0-9]*\.[0-9]+|-[0-9]+|[0-9]+)(px|em|rem|vh|vw)?$/);
                if (!match) {
                    throw new Error('Invalid height');
                }
                heightUnit = match[2] || 'px';
                height = parseFloat(match[1]);
            }
            return {height: height, unit: heightUnit};
        },

<<<<<<< HEAD
        without:  function(array, item) {
            var index = array.indexOf(item);

            if (index !== -1) {
                array = array.slice(0);
                array.splice(index, 1);
            }

            return array;
        },

        sortBy: function(array, getter) {
            return array.slice(0).sort(function(left, right) {
                var valueLeft = getter(left);
                var valueRight = getter(right);

                if (valueRight === valueLeft) {
                    return 0;
                }

                return valueLeft > valueRight ? 1 : -1;
            });
        },

        defaults: function(target) {
            var sources = Array.prototype.slice.call(arguments, 1);

            sources.forEach(function(source) {
                for (var prop in source) {
                    if (source.hasOwnProperty(prop) && !target.hasOwnProperty(prop)) {
                        target[prop] = source[prop];
                    }
                }
            });

            return target;
        },

        clone: function(target) {
            return $.extend({}, target);
        },

        throttle: function(callback, delay) {
            var isWaiting = false;

            return function() {
                if (!isWaiting) {
                    callback.apply(this, arguments);
                    isWaiting = true;
                    setTimeout(function() { isWaiting = false; }, delay);
                }
            };
=======
        removePositioningStyles: function(el) {
            var style = el[0].style;
            if (style.position) {
                style.removeProperty('position');
            }
            if (style.left) {
                style.removeProperty('left');
            }
            if (style.top) {
                style.removeProperty('top');
            }
            if (style.width) {
                style.removeProperty('width');
            }
            if (style.height) {
                style.removeProperty('height');
            }
>>>>>>> 10619c30
        }
    };

    // jscs:disable requireCamelCaseOrUpperCaseIdentifiers
    Utils.is_intercepted = obsolete(Utils.isIntercepted, 'is_intercepted', 'isIntercepted');

    Utils.create_stylesheet = obsolete(Utils.createStylesheet, 'create_stylesheet', 'createStylesheet');

    Utils.remove_stylesheet = obsolete(Utils.removeStylesheet, 'remove_stylesheet', 'removeStylesheet');

    Utils.insert_css_rule = obsolete(Utils.insertCSSRule, 'insert_css_rule', 'insertCSSRule');
    // jscs:enable requireCamelCaseOrUpperCaseIdentifiers

    /**
    * @class GridStackDragDropPlugin
    * Base class for drag'n'drop plugin.
    */
    function GridStackDragDropPlugin(grid) {
        this.grid = grid;
    }

    GridStackDragDropPlugin.registeredPlugins = [];

    GridStackDragDropPlugin.registerPlugin = function(pluginClass) {
        GridStackDragDropPlugin.registeredPlugins.push(pluginClass);
    };

    GridStackDragDropPlugin.prototype.resizable = function(el, opts) {
        return this;
    };

    GridStackDragDropPlugin.prototype.draggable = function(el, opts) {
        return this;
    };

    GridStackDragDropPlugin.prototype.droppable = function(el, opts) {
        return this;
    };

    GridStackDragDropPlugin.prototype.isDroppable = function(el) {
        return false;
    };

    GridStackDragDropPlugin.prototype.on = function(el, eventName, callback) {
        return this;
    };


    var idSeq = 0;

    var GridStackEngine = function(width, onchange, floatMode, height, items) {
        this.width = width;
        this.float = floatMode || false;
        this.height = height || 0;

        this.nodes = items || [];
        this.onchange = onchange || function() {};

        this._updateCounter = 0;
        this._float = this.float;

        this._addedNodes = [];
        this._removedNodes = [];
    };

    GridStackEngine.prototype.batchUpdate = function() {
        this._updateCounter = 1;
        this.float = true;
    };

    GridStackEngine.prototype.commit = function() {
        if (this._updateCounter !== 0) {
            this._updateCounter = 0;
            this.float = this._float;
            this._packNodes();
            this._notify();
        }
    };

    // For Meteor support: https://github.com/troolee/gridstack.js/pull/272
    GridStackEngine.prototype.getNodeDataByDOMEl = function(el) {
        return this.nodes.find(function(n) { return el.get(0) === n.el.get(0); });
    };

    GridStackEngine.prototype._fixCollisions = function(node) {
        var self = this;
        this._sortNodes(-1);

        var nn = node;
        var hasLocked = Boolean(this.nodes.find(function(n) { return n.locked; }));
        if (!this.float && !hasLocked) {
            nn = {x: 0, y: node.y, width: this.width, height: node.height};
        }
        while (true) {
            var collisionNode = this.nodes.find(Utils._collisionNodeCheck, {node: node, nn: nn});
            if (typeof collisionNode == 'undefined') {
                return;
            }
            this.moveNode(collisionNode, collisionNode.x, node.y + node.height,
                collisionNode.width, collisionNode.height, true);
        }
    };

    GridStackEngine.prototype.isAreaEmpty = function(x, y, width, height) {
        var nn = {x: x || 0, y: y || 0, width: width || 1, height: height || 1};
        var collisionNode = this.nodes.find(function(n) {
            return Utils.isIntercepted(n, nn);
        });
        return collisionNode === null || typeof collisionNode === 'undefined';
    };

    GridStackEngine.prototype._sortNodes = function(dir) {
        this.nodes = Utils.sort(this.nodes, dir, this.width);
    };

    GridStackEngine.prototype._packNodes = function() {
        this._sortNodes();

        if (this.float) {
            this.nodes.forEach(function(n, i) {
                if (n._updating || typeof n._origY == 'undefined' || n.y == n._origY) {
                    return;
                }

                var newY = n.y;
                while (newY >= n._origY) {
<<<<<<< HEAD
                    var collisionNode = this.nodes.find(Utils._didCollide, {n: n, newY: newY});
=======
                    var collisionNode = _.chain(this.nodes)
                        .take(i)
                        .find(_.bind(Utils._didCollide, {n: n, newY: newY}))
                        .value();
>>>>>>> 10619c30

                    if (!collisionNode) {
                        n._dirty = true;
                        n.y = newY;
                    }
                    --newY;
                }
            }, this);
        } else {
            this.nodes.forEach(function(n, i) {
                if (n.locked) {
                    return;
                }
                while (n.y > 0) {
                    var newY = n.y - 1;
                    var canBeMoved = i === 0;

                    if (i > 0) {
                        var collisionNode = this.nodes
                            .slice(0, i)
                            .find(Utils._didCollide, {n: n, newY: newY});
                        canBeMoved = typeof collisionNode == 'undefined';
                    }

                    if (!canBeMoved) {
                        break;
                    }
                    n._dirty = n.y != newY;
                    n.y = newY;
                }
            }, this);
        }
    };

    GridStackEngine.prototype._prepareNode = function(node, resizing) {
        node = Utils.defaults(node || {}, {width: 1, height: 1, x: 0, y: 0});

        node.x = parseInt('' + node.x);
        node.y = parseInt('' + node.y);
        node.width = parseInt('' + node.width);
        node.height = parseInt('' + node.height);
        node.autoPosition = node.autoPosition || false;
        node.noResize = node.noResize || false;
        node.noMove = node.noMove || false;

        if (node.width > this.width) {
            node.width = this.width;
        } else if (node.width < 1) {
            node.width = 1;
        }

        if (node.height < 1) {
            node.height = 1;
        }

        if (node.x < 0) {
            node.x = 0;
        }

        if (node.x + node.width > this.width) {
            if (resizing) {
                node.width = this.width - node.x;
            } else {
                node.x = this.width - node.width;
            }
        }

        if (node.y < 0) {
            node.y = 0;
        }

        return node;
    };

    GridStackEngine.prototype._notify = function() {
        var args = Array.prototype.slice.call(arguments, 0);
        args[0] = typeof args[0] === 'undefined' ? [] : [args[0]];
        args[1] = typeof args[1] === 'undefined' ? true : args[1];
        if (this._updateCounter) {
            return;
        }
        var deletedNodes = args[0].concat(this.getDirtyNodes());
        this.onchange(deletedNodes, args[1]);
    };

    GridStackEngine.prototype.cleanNodes = function() {
        if (this._updateCounter) {
            return;
        }
        this.nodes.forEach(function(n) { n._dirty = false; });
    };

    GridStackEngine.prototype.getDirtyNodes = function() {
        return this.nodes.filter(function(n) { return n._dirty; });
    };

    GridStackEngine.prototype.addNode = function(node, triggerAddEvent) {
        node = this._prepareNode(node);

        if (typeof node.maxWidth != 'undefined') { node.width = Math.min(node.width, node.maxWidth); }
        if (typeof node.maxHeight != 'undefined') { node.height = Math.min(node.height, node.maxHeight); }
        if (typeof node.minWidth != 'undefined') { node.width = Math.max(node.width, node.minWidth); }
        if (typeof node.minHeight != 'undefined') { node.height = Math.max(node.height, node.minHeight); }

        node._id = ++idSeq;
        node._dirty = true;

        if (node.autoPosition) {
            this._sortNodes();

            for (var i = 0;; ++i) {
                var x = i % this.width;
                var y = Math.floor(i / this.width);
                if (x + node.width > this.width) {
                    continue;
                }
                if (!this.nodes.find(Utils._isAddNodeIntercepted, {x: x, y: y, node: node})) {
                    node.x = x;
                    node.y = y;
                    break;
                }
            }
        }

        this.nodes.push(node);
        if (typeof triggerAddEvent != 'undefined' && triggerAddEvent) {
            this._addedNodes.push(Utils.clone(node));
        }

        this._fixCollisions(node);
        this._packNodes();
        this._notify();
        return node;
    };

    GridStackEngine.prototype.removeNode = function(node, detachNode) {
        detachNode = typeof detachNode === 'undefined' ? true : detachNode;
        this._removedNodes.push(Utils.clone(node));
        node._id = null;
        this.nodes = Utils.without(this.nodes, node);
        this._packNodes();
        this._notify(node, detachNode);
    };

    GridStackEngine.prototype.canMoveNode = function(node, x, y, width, height) {
        if (!this.isNodeChangedPosition(node, x, y, width, height)) {
            return false;
        }
        var hasLocked = Boolean(this.nodes.find(function(n) { return n.locked; }));

        if (!this.height && !hasLocked) {
            return true;
        }

        var clonedNode;
        var clone = new GridStackEngine(
            this.width,
            null,
            this.float,
            0,
            this.nodes.map(function(n) {
                if (n == node) {
                    clonedNode = $.extend({}, n);
                    return clonedNode;
                }
                return $.extend({}, n);
            }));

        if (typeof clonedNode === 'undefined') {
            return true;
        }

        clone.moveNode(clonedNode, x, y, width, height);

        var res = true;

        if (hasLocked) {
            res &= !Boolean(clone.nodes.find(function(n) {
                return n != clonedNode && Boolean(n.locked) && Boolean(n._dirty);
            }));
        }
        if (this.height) {
            res &= clone.getGridHeight() <= this.height;
        }

        return res;
    };

    GridStackEngine.prototype.canBePlacedWithRespectToHeight = function(node) {
        if (!this.height) {
            return true;
        }

        var clone = new GridStackEngine(
            this.width,
            null,
            this.float,
            0,
            this.nodes.map(function(n) { return $.extend({}, n); }));
        clone.addNode(node);
        return clone.getGridHeight() <= this.height;
    };

    GridStackEngine.prototype.isNodeChangedPosition = function(node, x, y, width, height) {
        if (typeof x != 'number') { x = node.x; }
        if (typeof y != 'number') { y = node.y; }
        if (typeof width != 'number') { width = node.width; }
        if (typeof height != 'number') { height = node.height; }

        if (typeof node.maxWidth != 'undefined') { width = Math.min(width, node.maxWidth); }
        if (typeof node.maxHeight != 'undefined') { height = Math.min(height, node.maxHeight); }
        if (typeof node.minWidth != 'undefined') { width = Math.max(width, node.minWidth); }
        if (typeof node.minHeight != 'undefined') { height = Math.max(height, node.minHeight); }

        if (node.x == x && node.y == y && node.width == width && node.height == height) {
            return false;
        }
        return true;
    };

    GridStackEngine.prototype.moveNode = function(node, x, y, width, height, noPack) {
        if (!this.isNodeChangedPosition(node, x, y, width, height)) {
            return node;
        }
        if (typeof x != 'number') { x = node.x; }
        if (typeof y != 'number') { y = node.y; }
        if (typeof width != 'number') { width = node.width; }
        if (typeof height != 'number') { height = node.height; }

        if (typeof node.maxWidth != 'undefined') { width = Math.min(width, node.maxWidth); }
        if (typeof node.maxHeight != 'undefined') { height = Math.min(height, node.maxHeight); }
        if (typeof node.minWidth != 'undefined') { width = Math.max(width, node.minWidth); }
        if (typeof node.minHeight != 'undefined') { height = Math.max(height, node.minHeight); }

        if (node.x == x && node.y == y && node.width == width && node.height == height) {
            return node;
        }

        var resizing = node.width != width;
        node._dirty = true;

        node.x = x;
        node.y = y;
        node.width = width;
        node.height = height;

        node.lastTriedX = x;
        node.lastTriedY = y;
        node.lastTriedWidth = width;
        node.lastTriedHeight = height;

        node = this._prepareNode(node, resizing);

        this._fixCollisions(node);
        if (!noPack) {
            this._packNodes();
            this._notify();
        }
        return node;
    };

    GridStackEngine.prototype.getGridHeight = function() {
        return this.nodes.reduce(function(memo, n) { return Math.max(memo, n.y + n.height); }, 0);
    };

    GridStackEngine.prototype.beginUpdate = function(node) {
        this.nodes.forEach(function(n) {
            n._origY = n.y;
        });
        node._updating = true;
    };

    GridStackEngine.prototype.endUpdate = function() {
        this.nodes.forEach(function(n) {
            n._origY = n.y;
        });
        var n = this.nodes.find(function(n) { return n._updating; });
        if (n) {
            n._updating = false;
        }
    };

    var GridStack = function(el, opts) {
        var self = this;
        var oneColumnMode, isAutoCellHeight;

        opts = opts || {};

        this.container = $(el);

        // jscs:disable requireCamelCaseOrUpperCaseIdentifiers
        if (typeof opts.handle_class !== 'undefined') {
            opts.handleClass = opts.handle_class;
            obsoleteOpts('handle_class', 'handleClass');
        }
        if (typeof opts.item_class !== 'undefined') {
            opts.itemClass = opts.item_class;
            obsoleteOpts('item_class', 'itemClass');
        }
        if (typeof opts.placeholder_class !== 'undefined') {
            opts.placeholderClass = opts.placeholder_class;
            obsoleteOpts('placeholder_class', 'placeholderClass');
        }
        if (typeof opts.placeholder_text !== 'undefined') {
            opts.placeholderText = opts.placeholder_text;
            obsoleteOpts('placeholder_text', 'placeholderText');
        }
        if (typeof opts.cell_height !== 'undefined') {
            opts.cellHeight = opts.cell_height;
            obsoleteOpts('cell_height', 'cellHeight');
        }
        if (typeof opts.vertical_margin !== 'undefined') {
            opts.verticalMargin = opts.vertical_margin;
            obsoleteOpts('vertical_margin', 'verticalMargin');
        }
        if (typeof opts.min_width !== 'undefined') {
            opts.minWidth = opts.min_width;
            obsoleteOpts('min_width', 'minWidth');
        }
        if (typeof opts.static_grid !== 'undefined') {
            opts.staticGrid = opts.static_grid;
            obsoleteOpts('static_grid', 'staticGrid');
        }
        if (typeof opts.is_nested !== 'undefined') {
            opts.isNested = opts.is_nested;
            obsoleteOpts('is_nested', 'isNested');
        }
        if (typeof opts.always_show_resize_handle !== 'undefined') {
            opts.alwaysShowResizeHandle = opts.always_show_resize_handle;
            obsoleteOpts('always_show_resize_handle', 'alwaysShowResizeHandle');
        }
        // jscs:enable requireCamelCaseOrUpperCaseIdentifiers

        opts.itemClass = opts.itemClass || 'grid-stack-item';
        var isNested = this.container.closest('.' + opts.itemClass).length > 0;

        this.opts = Utils.defaults(opts || {}, {
            width: parseInt(this.container.attr('data-gs-width')) || 12,
            height: parseInt(this.container.attr('data-gs-height')) || 0,
            itemClass: 'grid-stack-item',
            placeholderClass: 'grid-stack-placeholder',
            placeholderText: '',
            handle: '.grid-stack-item-content',
            handleClass: null,
            cellHeight: 60,
            verticalMargin: 20,
            auto: true,
            minWidth: 768,
            float: false,
            staticGrid: false,
            _class: 'grid-stack-instance-' + (Math.random() * 10000).toFixed(0),
            animate: Boolean(this.container.attr('data-gs-animate')) || false,
            alwaysShowResizeHandle: opts.alwaysShowResizeHandle || false,
            resizable: Utils.defaults(opts.resizable || {}, {
                autoHide: !(opts.alwaysShowResizeHandle || false),
                handles: 'se'
            }),
            draggable: Utils.defaults(opts.draggable || {}, {
                handle: (opts.handleClass ? '.' + opts.handleClass : (opts.handle ? opts.handle : '')) ||
                    '.grid-stack-item-content',
                scroll: false,
                appendTo: 'body'
            }),
            disableDrag: opts.disableDrag || false,
            disableResize: opts.disableResize || false,
            rtl: 'auto',
            removable: false,
            removableOptions: _.defaults(opts.removableOptions || {}, {
                accept: '.' + opts.itemClass
            }),
            removeTimeout: 2000,
            verticalMarginUnit: 'px',
            cellHeightUnit: 'px',
            disableOneColumnMode: opts.disableOneColumnMode || false,
            oneColumnModeClass: opts.oneColumnModeClass || 'grid-stack-one-column-mode',
            ddPlugin: null
        });

        if (this.opts.ddPlugin === false) {
            this.opts.ddPlugin = GridStackDragDropPlugin;
        } else if (this.opts.ddPlugin === null) {
            this.opts.ddPlugin = GridStackDragDropPlugin.registeredPlugins[0] || GridStackDragDropPlugin;
        }

        this.dd = new this.opts.ddPlugin(this);

        if (this.opts.rtl === 'auto') {
            this.opts.rtl = this.container.css('direction') === 'rtl';
        }

        if (this.opts.rtl) {
            this.container.addClass('grid-stack-rtl');
        }

        this.opts.isNested = isNested;

        isAutoCellHeight = this.opts.cellHeight === 'auto';
        if (isAutoCellHeight) {
            self.cellHeight(self.cellWidth(), true);
        } else {
            this.cellHeight(this.opts.cellHeight, true);
        }
        this.verticalMargin(this.opts.verticalMargin, true);

        this.container.addClass(this.opts._class);

        this._setStaticClass();

        if (isNested) {
            this.container.addClass('grid-stack-nested');
        }

        this._initStyles();

        this.grid = new GridStackEngine(this.opts.width, function(nodes, detachNode) {
            detachNode = typeof detachNode === 'undefined' ? true : detachNode;
            var maxHeight = 0;
<<<<<<< HEAD
            nodes.forEach(function(n) {
=======
            _.each(this.nodes, function(n) {
                maxHeight = Math.max(maxHeight, n.y + n.height);
            });
            _.each(nodes, function(n) {
>>>>>>> 10619c30
                if (detachNode && n._id === null) {
                    if (n.el) {
                        n.el.remove();
                    }
                } else {
                    n.el
                        .attr('data-gs-x', n.x)
                        .attr('data-gs-y', n.y)
                        .attr('data-gs-width', n.width)
                        .attr('data-gs-height', n.height);
                }
            });
            self._updateStyles(maxHeight + 10);
        }, this.opts.float, this.opts.height);

        if (this.opts.auto) {
            var elements = [];
            var _this = this;
            this.container.children('.' + this.opts.itemClass + ':not(.' + this.opts.placeholderClass + ')')
                .each(function(index, el) {
                el = $(el);
                elements.push({
                    el: el,
                    i: parseInt(el.attr('data-gs-x')) + parseInt(el.attr('data-gs-y')) * _this.opts.width
                });
            });
            Utils.sortBy(elements, function(x) { return x.i; }).forEach(function(i) {
                this._prepareElement(i.el);
            }, this);
        }

        this.setAnimation(this.opts.animate);

        this.placeholder = $(
            '<div class="' + this.opts.placeholderClass + ' ' + this.opts.itemClass + '">' +
            '<div class="placeholder-content">' + this.opts.placeholderText + '</div></div>').hide();

        this._updateContainerHeight();

        this._updateHeightsOnResize = Utils.throttle(function() {
            self.cellHeight(self.cellWidth(), false);
        }, 100);

        this.onResizeHandler = function() {
            if (isAutoCellHeight) {
                self._updateHeightsOnResize();
            }

            if (self._isOneColumnMode() && !self.opts.disableOneColumnMode) {
                if (oneColumnMode) {
                    return;
                }
                self.container.addClass(self.opts.oneColumnModeClass);
                oneColumnMode = true;

                self.grid._sortNodes();
                self.grid.nodes.forEach(function(node) {
                    self.container.append(node.el);

                    if (self.opts.staticGrid) {
                        return;
                    }
                    self.dd.draggable(node.el, 'disable');
                    self.dd.resizable(node.el, 'disable');

                    node.el.trigger('resize');
                });
            } else {
                if (!oneColumnMode) {
                    return;
                }

                self.container.removeClass(self.opts.oneColumnModeClass);
                oneColumnMode = false;

                if (self.opts.staticGrid) {
                    return;
                }

                self.grid.nodes.forEach(function(node) {
                    if (!node.noMove && !self.opts.disableDrag) {
                        self.dd.draggable(node.el, 'enable');
                    }
                    if (!node.noResize && !self.opts.disableResize) {
                        self.dd.resizable(node.el, 'enable');
                    }

                    node.el.trigger('resize');
                });
            }
        };

        $(window).resize(this.onResizeHandler);
        this.onResizeHandler();

        if (!self.opts.staticGrid && typeof self.opts.removable === 'string') {
            var trashZone = $(self.opts.removable);
            if (!this.dd.isDroppable(trashZone)) {
                this.dd.droppable(trashZone, self.opts.removableOptions);
            }
            this.dd
                .on(trashZone, 'dropover', function(event, ui) {
                    var el = $(ui.draggable);
                    var node = el.data('_gridstack_node');
                    if (node._grid !== self) {
                        return;
                    }
                    el.data('inTrashZone', true);
                    self._setupRemovingTimeout(el);
                })
                .on(trashZone, 'dropout', function(event, ui) {
                    var el = $(ui.draggable);
                    var node = el.data('_gridstack_node');
                    if (node._grid !== self) {
                        return;
                    }
                    el.data('inTrashZone', false);
                    self._clearRemovingTimeout(el);
                });
        }

        if (!self.opts.staticGrid && self.opts.acceptWidgets) {
            var draggingElement = null;

            var onDrag = function(event, ui) {
                var el = draggingElement;
                var node = el.data('_gridstack_node');
                var pos = self.getCellFromPixel({left: event.pageX, top: event.pageY}, true);
                var x = Math.max(0, pos.x);
                var y = Math.max(0, pos.y);
                if (!node._added) {
                    node._added = true;

                    node.el = el;
                    node.autoPosition = true;
                    node.x = x;
                    node.y = y;
                    self.grid.cleanNodes();
                    self.grid.beginUpdate(node);
                    self.grid.addNode(node);

                    self.container.append(self.placeholder);
                    self.placeholder
                        .attr('data-gs-x', node.x)
                        .attr('data-gs-y', node.y)
                        .attr('data-gs-width', node.width)
                        .attr('data-gs-height', node.height)
                        .show();
                    node.el = self.placeholder;
                    node._beforeDragX = node.x;
                    node._beforeDragY = node.y;

                    self._updateContainerHeight();
                }
                if (!self.grid.canMoveNode(node, x, y)) {
                    return;
                }
                self.grid.moveNode(node, x, y);
                self._updateContainerHeight();
            };

            this.dd
                .droppable(self.container, {
                    accept: function(el) {
                        el = $(el);
                        var node = el.data('_gridstack_node');
                        if (node && node._grid === self) {
                            return false;
                        }
                        return el.is(self.opts.acceptWidgets === true ? '.grid-stack-item' : self.opts.acceptWidgets);
                    }
                })
                .on(self.container, 'dropover', function(event, ui) {
                    var offset = self.container.offset();
                    var el = $(ui.draggable);
                    var cellWidth = self.cellWidth();
                    var cellHeight = self.cellHeight();
                    var origNode = el.data('_gridstack_node');

                    var width = origNode ? origNode.width : (Math.ceil(el.outerWidth() / cellWidth));
                    var height = origNode ? origNode.height : (Math.ceil(el.outerHeight() / cellHeight));

                    draggingElement = el;

                    var node = self.grid._prepareNode({width: width, height: height, _added: false, _temporary: true});
                    el.data('_gridstack_node', node);
                    el.data('_gridstack_node_orig', origNode);

                    el.on('drag', onDrag);
                })
                .on(self.container, 'dropout', function(event, ui) {
                    var el = $(ui.draggable);
                    if (!el.data('_gridstack_node')) {
                        return;
                    }
                    el.unbind('drag', onDrag);
                    var node = el.data('_gridstack_node');
                    node.el = null;
                    self.grid.removeNode(node);
                    self.placeholder.detach();
                    self._updateContainerHeight();
                    el.data('_gridstack_node', el.data('_gridstack_node_orig'));
                })
                .on(self.container, 'drop', function(event, ui) {
                    self.placeholder.detach();

                    var node = $(ui.draggable).data('_gridstack_node');
                    node._grid = self;
                    var el = $(ui.draggable).clone(false);
                    el.data('_gridstack_node', node);
                    var originalNode = $(ui.draggable).data('_gridstack_node_orig');
                    if (typeof originalNode !== 'undefined' && typeof originalNode._grid !== 'undefined') {
                        originalNode._grid._triggerRemoveEvent();
                    }
                    $(ui.helper).remove();
                    node.el = el;
                    self.placeholder.hide();
                    Utils.removePositioningStyles(el);
                    el.find('div.ui-resizable-handle').remove();

                    el
                        .attr('data-gs-x', node.x)
                        .attr('data-gs-y', node.y)
                        .attr('data-gs-width', node.width)
                        .attr('data-gs-height', node.height)
                        .addClass(self.opts.itemClass)
                        .enableSelection()
                        .removeData('draggable')
                        .removeClass('ui-draggable ui-draggable-dragging ui-draggable-disabled')
                        .unbind('drag', onDrag);
                    self.container.append(el);
                    self._prepareElementsByNode(el, node);
                    self._updateContainerHeight();
                    self.grid._addedNodes.push(node);
                    self._triggerAddEvent();
                    self._triggerChangeEvent();

                    self.grid.endUpdate();
                    $(ui.draggable).unbind('drag', onDrag);
                    $(ui.draggable).removeData('_gridstack_node');
                    $(ui.draggable).removeData('_gridstack_node_orig');
                });
        }
    };

    GridStack.prototype._triggerChangeEvent = function(forceTrigger) {
        var elements = this.grid.getDirtyNodes();
        var hasChanges = false;

        var eventParams = [];
        if (elements && elements.length) {
            eventParams.push(elements);
            hasChanges = true;
        }

        if (hasChanges || forceTrigger === true) {
            this.container.trigger('change', eventParams);
        }
    };

    GridStack.prototype._triggerAddEvent = function() {
        if (this.grid._addedNodes && this.grid._addedNodes.length > 0) {
            this.container.trigger('added', [this.grid._addedNodes.map(Utils.clone)]);
            this.grid._addedNodes = [];
        }
    };

    GridStack.prototype._triggerRemoveEvent = function() {
        if (this.grid._removedNodes && this.grid._removedNodes.length > 0) {
            this.container.trigger('removed', [this.grid._removedNodes.map(Utils.clone)]);
            this.grid._removedNodes = [];
        }
    };

    GridStack.prototype._initStyles = function() {
        if (this._stylesId) {
            Utils.removeStylesheet(this._stylesId);
        }
        this._stylesId = 'gridstack-style-' + (Math.random() * 100000).toFixed();
        this._styles = Utils.createStylesheet(this._stylesId);
        if (this._styles !== null) {
            this._styles._max = 0;
        }
    };

    GridStack.prototype._updateStyles = function(maxHeight) {
        if (this._styles === null || typeof this._styles === 'undefined') {
            return;
        }

        var prefix = '.' + this.opts._class + ' .' + this.opts.itemClass;
        var self = this;
        var getHeight;

        if (typeof maxHeight == 'undefined') {
            maxHeight = this._styles._max;
        }
        this._initStyles();
        this._updateContainerHeight();
        if (!this.opts.cellHeight) { // The rest will be handled by CSS
            return ;
        }
        if (this._styles._max !== 0 && maxHeight <= this._styles._max) { // Keep this._styles._max increasing
            return ;
        }

        if (!this.opts.verticalMargin || this.opts.cellHeightUnit === this.opts.verticalMarginUnit) {
            getHeight = function(nbRows, nbMargins) {
                return (self.opts.cellHeight * nbRows + self.opts.verticalMargin * nbMargins) +
                    self.opts.cellHeightUnit;
            };
        } else {
            getHeight = function(nbRows, nbMargins) {
                if (!nbRows || !nbMargins) {
                    return (self.opts.cellHeight * nbRows + self.opts.verticalMargin * nbMargins) +
                        self.opts.cellHeightUnit;
                }
                return 'calc(' + ((self.opts.cellHeight * nbRows) + self.opts.cellHeightUnit) + ' + ' +
                    ((self.opts.verticalMargin * nbMargins) + self.opts.verticalMarginUnit) + ')';
            };
        }

        if (this._styles._max === 0) {
            Utils.insertCSSRule(this._styles, prefix, 'min-height: ' + getHeight(1, 0) + ';', 0);
        }

        if (maxHeight > this._styles._max) {
            for (var i = this._styles._max; i < maxHeight; ++i) {
                Utils.insertCSSRule(this._styles,
                    prefix + '[data-gs-height="' + (i + 1) + '"]',
                    'height: ' + getHeight(i + 1, i) + ';',
                    i
                );
                Utils.insertCSSRule(this._styles,
                    prefix + '[data-gs-min-height="' + (i + 1) + '"]',
                    'min-height: ' + getHeight(i + 1, i) + ';',
                    i
                );
                Utils.insertCSSRule(this._styles,
                    prefix + '[data-gs-max-height="' + (i + 1) + '"]',
                    'max-height: ' + getHeight(i + 1, i) + ';',
                    i
                );
                Utils.insertCSSRule(this._styles,
                    prefix + '[data-gs-y="' + i + '"]',
                    'top: ' + getHeight(i, i) + ';',
                    i
                );
            }
            this._styles._max = maxHeight;
        }
    };

    GridStack.prototype._updateContainerHeight = function() {
        if (this.grid._updateCounter) {
            return;
        }
        var height = this.grid.getGridHeight();
        // check for css min height. Each row is cellHeight + verticalMargin, until last one which has no margin below
        var cssMinHeight = parseInt(this.container.css('min-height'));
        if (cssMinHeight > 0) {
            var minHeight = (cssMinHeight + this.opts.verticalMargin) / (this.cellHeight() + this.opts.verticalMargin);
            if (height < minHeight) {
                height = minHeight;
            }
        }
        this.container.attr('data-gs-current-height', height);
        if (!this.opts.cellHeight) {
            return ;
        }
        if (!this.opts.verticalMargin) {
            this.container.css('height', (height * (this.opts.cellHeight)) + this.opts.cellHeightUnit);
        } else if (this.opts.cellHeightUnit === this.opts.verticalMarginUnit) {
            this.container.css('height', (height * (this.opts.cellHeight + this.opts.verticalMargin) -
                this.opts.verticalMargin) + this.opts.cellHeightUnit);
        } else {
            this.container.css('height', 'calc(' + ((height * (this.opts.cellHeight)) + this.opts.cellHeightUnit) +
                ' + ' + ((height * (this.opts.verticalMargin - 1)) + this.opts.verticalMarginUnit) + ')');
        }
    };

    GridStack.prototype._isOneColumnMode = function() {
        return (window.innerWidth || document.documentElement.clientWidth || document.body.clientWidth) <=
            this.opts.minWidth;
    };

    GridStack.prototype._setupRemovingTimeout = function(el) {
        var self = this;
        var node = $(el).data('_gridstack_node');

        if (node._removeTimeout || !self.opts.removable) {
            return;
        }
        node._removeTimeout = setTimeout(function() {
            el.addClass('grid-stack-item-removing');
            node._isAboutToRemove = true;
        }, self.opts.removeTimeout);
    };

    GridStack.prototype._clearRemovingTimeout = function(el) {
        var node = $(el).data('_gridstack_node');

        if (!node._removeTimeout) {
            return;
        }
        clearTimeout(node._removeTimeout);
        node._removeTimeout = null;
        el.removeClass('grid-stack-item-removing');
        node._isAboutToRemove = false;
    };

    GridStack.prototype._prepareElementsByNode = function(el, node) {
        var self = this;

        var cellWidth;
        var cellHeight;

        var dragOrResize = function(event, ui) {
            var x = Math.round(ui.position.left / cellWidth);
            var y = Math.floor((ui.position.top + cellHeight / 2) / cellHeight);
            var width;
            var height;

            if (event.type != 'drag') {
                width = Math.round(ui.size.width / cellWidth);
                height = Math.round(ui.size.height / cellHeight);
            }

            if (event.type == 'drag') {
                if (el.data('inTrashZone') || x < 0 || x >= self.grid.width || y < 0 ||
                    (!self.grid.float && y > self.grid.getGridHeight())) {
                    if (!node._temporaryRemoved) {
                        if (self.opts.removable === true) {
                            self._setupRemovingTimeout(el);
                        }

                        x = node._beforeDragX;
                        y = node._beforeDragY;

                        self.placeholder.detach();
                        self.placeholder.hide();
                        self.grid.removeNode(node);
                        self._updateContainerHeight();

                        node._temporaryRemoved = true;
                    }
                } else {
                    self._clearRemovingTimeout(el);

                    if (node._temporaryRemoved) {
                        self.grid.addNode(node);
                        self.placeholder
                            .attr('data-gs-x', x)
                            .attr('data-gs-y', y)
                            .attr('data-gs-width', width)
                            .attr('data-gs-height', height)
                            .show();
                        self.container.append(self.placeholder);
                        node.el = self.placeholder;
                        node._temporaryRemoved = false;
                    }
                }
            } else if (event.type == 'resize')  {
                if (x < 0) {
                    return;
                }
            }
            // width and height are undefined if not resizing
            var lastTriedWidth = typeof width !== 'undefined' ? width : node.lastTriedWidth;
            var lastTriedHeight = typeof height !== 'undefined' ? height : node.lastTriedHeight;
            if (!self.grid.canMoveNode(node, x, y, width, height) ||
                (node.lastTriedX === x && node.lastTriedY === y &&
                node.lastTriedWidth === lastTriedWidth && node.lastTriedHeight === lastTriedHeight)) {
                return;
            }
            node.lastTriedX = x;
            node.lastTriedY = y;
            node.lastTriedWidth = width;
            node.lastTriedHeight = height;
            self.grid.moveNode(node, x, y, width, height);
            self._updateContainerHeight();
        };

        var onStartMoving = function(event, ui) {
            self.container.append(self.placeholder);
            var o = $(this);
            self.grid.cleanNodes();
            self.grid.beginUpdate(node);
            cellWidth = self.cellWidth();
            var strictCellHeight = Math.ceil(o.outerHeight() / o.attr('data-gs-height'));
            cellHeight = self.container.height() / parseInt(self.container.attr('data-gs-current-height'));
            self.placeholder
                .attr('data-gs-x', o.attr('data-gs-x'))
                .attr('data-gs-y', o.attr('data-gs-y'))
                .attr('data-gs-width', o.attr('data-gs-width'))
                .attr('data-gs-height', o.attr('data-gs-height'))
                .show();
            node.el = self.placeholder;
            node._beforeDragX = node.x;
            node._beforeDragY = node.y;

            self.dd.resizable(el, 'option', 'minWidth', cellWidth * (node.minWidth || 1));
            self.dd.resizable(el, 'option', 'minHeight', strictCellHeight * (node.minHeight || 1));

            if (event.type == 'resizestart') {
                o.find('.grid-stack-item').trigger('resizestart');
            }
        };

        var onEndMoving = function(event, ui) {
            var o = $(this);
            if (!o.data('_gridstack_node')) {
                return;
            }

            var forceNotify = false;
            self.placeholder.detach();
            node.el = o;
            self.placeholder.hide();

            if (node._isAboutToRemove) {
                forceNotify = true;
                var gridToNotify = el.data('_gridstack_node')._grid;
                gridToNotify._triggerRemoveEvent();
                el.removeData('_gridstack_node');
                el.remove();
            } else {
                self._clearRemovingTimeout(el);
                if (!node._temporaryRemoved) {
                    Utils.removePositioningStyles(o);
                    o
                        .attr('data-gs-x', node.x)
                        .attr('data-gs-y', node.y)
                        .attr('data-gs-width', node.width)
                        .attr('data-gs-height', node.height);
                } else {
                    Utils.removePositioningStyles(o);
                    o
                        .attr('data-gs-x', node._beforeDragX)
                        .attr('data-gs-y', node._beforeDragY)
                        .attr('data-gs-width', node.width)
                        .attr('data-gs-height', node.height);
                    node.x = node._beforeDragX;
                    node.y = node._beforeDragY;
                    node._temporaryRemoved = false;
                    self.grid.addNode(node);
                }
            }
            self._updateContainerHeight();
            self._triggerChangeEvent(forceNotify);

            self.grid.endUpdate();

            var nestedGrids = o.find('.grid-stack');
            if (nestedGrids.length && event.type == 'resizestop') {
                nestedGrids.each(function(index, el) {
                    $(el).data('gridstack').onResizeHandler();
                });
                o.find('.grid-stack-item').trigger('resizestop');
                o.find('.grid-stack-item').trigger('gsresizestop');
            }
            if (event.type == 'resizestop') {
                self.container.trigger('gsresizestop', o);
            }
        };

        this.dd
            .draggable(el, {
                start: onStartMoving,
                stop: onEndMoving,
                drag: dragOrResize
            })
            .resizable(el, {
                start: onStartMoving,
                stop: onEndMoving,
                resize: dragOrResize
            });

        if (node.noMove || (this._isOneColumnMode() && !self.opts.disableOneColumnMode) || this.opts.disableDrag ||
            this.opts.staticGrid) {
            this.dd.draggable(el, 'disable');
        }

        if (node.noResize || (this._isOneColumnMode() && !self.opts.disableOneColumnMode) || this.opts.disableResize ||
            this.opts.staticGrid) {
            this.dd.resizable(el, 'disable');
        }

        el.attr('data-gs-locked', node.locked ? 'yes' : null);
    };

    GridStack.prototype._prepareElement = function(el, triggerAddEvent) {
        triggerAddEvent = typeof triggerAddEvent != 'undefined' ? triggerAddEvent : false;
        var self = this;
        el = $(el);

        el.addClass(this.opts.itemClass);
        var node = self.grid.addNode({
            x: parseInt(el.attr('data-gs-x'), 10),
            y: parseInt(el.attr('data-gs-y'), 10),
            width: el.attr('data-gs-width'),
            height: el.attr('data-gs-height'),
            maxWidth: el.attr('data-gs-max-width'),
            minWidth: el.attr('data-gs-min-width'),
            maxHeight: el.attr('data-gs-max-height'),
            minHeight: el.attr('data-gs-min-height'),
            autoPosition: Utils.toBool(el.attr('data-gs-auto-position')),
            noResize: Utils.toBool(el.attr('data-gs-no-resize')),
            noMove: Utils.toBool(el.attr('data-gs-no-move')),
            locked: Utils.toBool(el.attr('data-gs-locked')),
            resizeHandles: el.attr('data-gs-resize-handles'),
            el: el,
            id: el.attr('data-gs-id'),
            _grid: self
        }, triggerAddEvent);
        el.data('_gridstack_node', node);

        this._prepareElementsByNode(el, node);
    };

    GridStack.prototype.setAnimation = function(enable) {
        if (enable) {
            this.container.addClass('grid-stack-animate');
        } else {
            this.container.removeClass('grid-stack-animate');
        }
    };

    GridStack.prototype.addWidget = function(el, x, y, width, height, autoPosition, minWidth, maxWidth,
        minHeight, maxHeight, id) {
        el = $(el);
        if (typeof x != 'undefined') { el.attr('data-gs-x', x); }
        if (typeof y != 'undefined') { el.attr('data-gs-y', y); }
        if (typeof width != 'undefined') { el.attr('data-gs-width', width); }
        if (typeof height != 'undefined') { el.attr('data-gs-height', height); }
        if (typeof autoPosition != 'undefined') { el.attr('data-gs-auto-position', autoPosition ? 'yes' : null); }
        if (typeof minWidth != 'undefined') { el.attr('data-gs-min-width', minWidth); }
        if (typeof maxWidth != 'undefined') { el.attr('data-gs-max-width', maxWidth); }
        if (typeof minHeight != 'undefined') { el.attr('data-gs-min-height', minHeight); }
        if (typeof maxHeight != 'undefined') { el.attr('data-gs-max-height', maxHeight); }
        if (typeof id != 'undefined') { el.attr('data-gs-id', id); }
        this.container.append(el);
        this._prepareElement(el, true);
        this._triggerAddEvent();
        this._updateContainerHeight();
        this._triggerChangeEvent(true);

        return el;
    };

    GridStack.prototype.makeWidget = function(el) {
        el = $(el);
        this._prepareElement(el, true);
        this._triggerAddEvent();
        this._updateContainerHeight();
        this._triggerChangeEvent(true);

        return el;
    };

    GridStack.prototype.willItFit = function(x, y, width, height, autoPosition) {
        var node = {x: x, y: y, width: width, height: height, autoPosition: autoPosition};
        return this.grid.canBePlacedWithRespectToHeight(node);
    };

    GridStack.prototype.removeWidget = function(el, detachNode) {
        detachNode = typeof detachNode === 'undefined' ? true : detachNode;
        el = $(el);
        var node = el.data('_gridstack_node');

        // For Meteor support: https://github.com/troolee/gridstack.js/pull/272
        if (!node) {
            node = this.grid.getNodeDataByDOMEl(el);
        }

        this.grid.removeNode(node, detachNode);
        el.removeData('_gridstack_node');
        this._updateContainerHeight();
        if (detachNode) {
            el.remove();
        }
        this._triggerChangeEvent(true);
        this._triggerRemoveEvent();
    };

    GridStack.prototype.removeAll = function(detachNode) {
        this.grid.nodes.forEach(function(node) {
            this.removeWidget(node.el, detachNode);
        }, this);
        this.grid.nodes = [];
        this._updateContainerHeight();
    };

    GridStack.prototype.destroy = function(detachGrid) {
        $(window).off('resize', this.onResizeHandler);
        this.disable();
        if (typeof detachGrid != 'undefined' && !detachGrid) {
            this.removeAll(false);
            this.container.removeData('gridstack');
        } else {
            this.container.remove();
        }
        Utils.removeStylesheet(this._stylesId);
        if (this.grid) {
            this.grid = null;
        }
    };

    GridStack.prototype.resizable = function(el, val) {
        var self = this;
        el = $(el);
        el.each(function(index, el) {
            el = $(el);
            var node = el.data('_gridstack_node');
            if (typeof node == 'undefined' || node === null) {
                return;
            }

            node.noResize = !(val || false);
            if (node.noResize || (self._isOneColumnMode() && !self.opts.disableOneColumnMode)) {
                self.dd.resizable(el, 'disable');
            } else {
                self.dd.resizable(el, 'enable');
            }
        });
        return this;
    };

    GridStack.prototype.movable = function(el, val) {
        var self = this;
        el = $(el);
        el.each(function(index, el) {
            el = $(el);
            var node = el.data('_gridstack_node');
            if (typeof node == 'undefined' || node === null) {
                return;
            }

            node.noMove = !(val || false);
            if (node.noMove || (self._isOneColumnMode() && !self.opts.disableOneColumnMode)) {
                self.dd.draggable(el, 'disable');
                el.removeClass('ui-draggable-handle');
            } else {
                self.dd.draggable(el, 'enable');
                el.addClass('ui-draggable-handle');
            }
        });
        return this;
    };

    GridStack.prototype.enableMove = function(doEnable, includeNewWidgets) {
        this.movable(this.container.children('.' + this.opts.itemClass), doEnable);
        if (includeNewWidgets) {
            this.opts.disableDrag = !doEnable;
        }
    };

    GridStack.prototype.enableResize = function(doEnable, includeNewWidgets) {
        this.resizable(this.container.children('.' + this.opts.itemClass), doEnable);
        if (includeNewWidgets) {
            this.opts.disableResize = !doEnable;
        }
    };

    GridStack.prototype.disable = function() {
        this.movable(this.container.children('.' + this.opts.itemClass), false);
        this.resizable(this.container.children('.' + this.opts.itemClass), false);
        this.container.trigger('disable');
    };

    GridStack.prototype.enable = function() {
        this.movable(this.container.children('.' + this.opts.itemClass), true);
        this.resizable(this.container.children('.' + this.opts.itemClass), true);
        this.container.trigger('enable');
    };

    GridStack.prototype.locked = function(el, val) {
        el = $(el);
        el.each(function(index, el) {
            el = $(el);
            var node = el.data('_gridstack_node');
            if (typeof node == 'undefined' || node === null) {
                return;
            }

            node.locked = (val || false);
            el.attr('data-gs-locked', node.locked ? 'yes' : null);
        });
        return this;
    };

    GridStack.prototype.maxHeight = function(el, val) {
        el = $(el);
        el.each(function(index, el) {
            el = $(el);
            var node = el.data('_gridstack_node');
            if (typeof node === 'undefined' || node === null) {
                return;
            }

            if (!isNaN(val)) {
                node.maxHeight = (val || false);
                el.attr('data-gs-max-height', val);
            }
        });
        return this;
    };

    GridStack.prototype.minHeight = function(el, val) {
        el = $(el);
        el.each(function(index, el) {
            el = $(el);
            var node = el.data('_gridstack_node');
            if (typeof node === 'undefined' || node === null) {
                return;
            }

            if (!isNaN(val)) {
                node.minHeight = (val || false);
                el.attr('data-gs-min-height', val);
            }
        });
        return this;
    };

    GridStack.prototype.maxWidth = function(el, val) {
        el = $(el);
        el.each(function(index, el) {
            el = $(el);
            var node = el.data('_gridstack_node');
            if (typeof node === 'undefined' || node === null) {
                return;
            }

            if (!isNaN(val)) {
                node.maxWidth = (val || false);
                el.attr('data-gs-max-width', val);
            }
        });
        return this;
    };

    GridStack.prototype.minWidth = function(el, val) {
        el = $(el);
        el.each(function(index, el) {
            el = $(el);
            var node = el.data('_gridstack_node');
            if (typeof node === 'undefined' || node === null) {
                return;
            }

            if (!isNaN(val)) {
                node.minWidth = (val || false);
                el.attr('data-gs-min-width', val);
            }
        });
        return this;
    };

    GridStack.prototype._updateElement = function(el, callback) {
        el = $(el).first();
        var node = el.data('_gridstack_node');
        if (typeof node == 'undefined' || node === null) {
            return;
        }

        var self = this;

        self.grid.cleanNodes();
        self.grid.beginUpdate(node);

        callback.call(this, el, node);

        self._updateContainerHeight();
        self._triggerChangeEvent();

        self.grid.endUpdate();
    };

    GridStack.prototype.resize = function(el, width, height) {
        this._updateElement(el, function(el, node) {
            width = (width !== null && typeof width != 'undefined') ? width : node.width;
            height = (height !== null && typeof height != 'undefined') ? height : node.height;

            this.grid.moveNode(node, node.x, node.y, width, height);
        });
    };

    GridStack.prototype.move = function(el, x, y) {
        this._updateElement(el, function(el, node) {
            x = (x !== null && typeof x != 'undefined') ? x : node.x;
            y = (y !== null && typeof y != 'undefined') ? y : node.y;

            this.grid.moveNode(node, x, y, node.width, node.height);
        });
    };

    GridStack.prototype.update = function(el, x, y, width, height) {
        this._updateElement(el, function(el, node) {
            x = (x !== null && typeof x != 'undefined') ? x : node.x;
            y = (y !== null && typeof y != 'undefined') ? y : node.y;
            width = (width !== null && typeof width != 'undefined') ? width : node.width;
            height = (height !== null && typeof height != 'undefined') ? height : node.height;

            this.grid.moveNode(node, x, y, width, height);
        });
    };

    GridStack.prototype.verticalMargin = function(val, noUpdate) {
        if (typeof val == 'undefined') {
            return this.opts.verticalMargin;
        }

        var heightData = Utils.parseHeight(val);

        if (this.opts.verticalMarginUnit === heightData.unit && this.opts.height === heightData.height) {
            return ;
        }
        this.opts.verticalMarginUnit = heightData.unit;
        this.opts.verticalMargin = heightData.height;

        if (!noUpdate) {
            this._updateStyles();
        }
    };

    GridStack.prototype.cellHeight = function(val, noUpdate) {
        if (typeof val == 'undefined') {
            if (this.opts.cellHeight) {
                return this.opts.cellHeight;
            }
            var o = this.container.children('.' + this.opts.itemClass).first();
            return Math.ceil(o.outerHeight() / o.attr('data-gs-height'));
        }
        var heightData = Utils.parseHeight(val);

        if (this.opts.cellHeightUnit === heightData.unit && this.opts.cellHeight === heightData.height) {
            return ;
        }
        this.opts.cellHeightUnit = heightData.unit;
        this.opts.cellHeight = heightData.height;

        if (!noUpdate) {
            this._updateStyles();
        }

    };

    GridStack.prototype.cellWidth = function() {
        return Math.round(this.container.outerWidth() / this.opts.width);
    };

    GridStack.prototype.getCellFromPixel = function(position, useOffset) {
        var containerPos = (typeof useOffset != 'undefined' && useOffset) ?
            this.container.offset() : this.container.position();
        var relativeLeft = position.left - containerPos.left;
        var relativeTop = position.top - containerPos.top;

        var columnWidth = Math.floor(this.container.width() / this.opts.width);
        var rowHeight = Math.floor(this.container.height() / parseInt(this.container.attr('data-gs-current-height')));

        return {x: Math.floor(relativeLeft / columnWidth), y: Math.floor(relativeTop / rowHeight)};
    };

    GridStack.prototype.batchUpdate = function() {
        this.grid.batchUpdate();
    };

    GridStack.prototype.commit = function() {
        this.grid.commit();
        this._updateContainerHeight();
    };

    GridStack.prototype.isAreaEmpty = function(x, y, width, height) {
        return this.grid.isAreaEmpty(x, y, width, height);
    };

    GridStack.prototype.setStatic = function(staticValue) {
        this.opts.staticGrid = (staticValue === true);
        this.enableMove(!staticValue);
        this.enableResize(!staticValue);
        this._setStaticClass();
    };

    GridStack.prototype._setStaticClass = function() {
        var staticClassName = 'grid-stack-static';

        if (this.opts.staticGrid === true) {
            this.container.addClass(staticClassName);
        } else {
            this.container.removeClass(staticClassName);
        }
    };

    GridStack.prototype._updateNodeWidths = function(oldWidth, newWidth) {
        this.grid._sortNodes();
        this.grid.batchUpdate();
        var node = {};
        for (var i = 0; i < this.grid.nodes.length; i++) {
            node = this.grid.nodes[i];
            this.update(node.el, Math.round(node.x * newWidth / oldWidth), undefined,
                Math.round(node.width * newWidth / oldWidth), undefined);
        }
        this.grid.commit();
    };

    GridStack.prototype.setGridWidth = function(gridWidth,doNotPropagate) {
        this.container.removeClass('grid-stack-' + this.opts.width);
        if (doNotPropagate !== true) {
            this._updateNodeWidths(this.opts.width, gridWidth);
        }
        this.opts.width = gridWidth;
        this.grid.width = gridWidth;
        this.container.addClass('grid-stack-' + gridWidth);
    };

    // jscs:disable requireCamelCaseOrUpperCaseIdentifiers
    GridStackEngine.prototype.batch_update = obsolete(GridStackEngine.prototype.batchUpdate);
    GridStackEngine.prototype._fix_collisions = obsolete(GridStackEngine.prototype._fixCollisions,
        '_fix_collisions', '_fixCollisions');
    GridStackEngine.prototype.is_area_empty = obsolete(GridStackEngine.prototype.isAreaEmpty,
        'is_area_empty', 'isAreaEmpty');
    GridStackEngine.prototype._sort_nodes = obsolete(GridStackEngine.prototype._sortNodes,
        '_sort_nodes', '_sortNodes');
    GridStackEngine.prototype._pack_nodes = obsolete(GridStackEngine.prototype._packNodes,
        '_pack_nodes', '_packNodes');
    GridStackEngine.prototype._prepare_node = obsolete(GridStackEngine.prototype._prepareNode,
        '_prepare_node', '_prepareNode');
    GridStackEngine.prototype.clean_nodes = obsolete(GridStackEngine.prototype.cleanNodes,
        'clean_nodes', 'cleanNodes');
    GridStackEngine.prototype.get_dirty_nodes = obsolete(GridStackEngine.prototype.getDirtyNodes,
        'get_dirty_nodes', 'getDirtyNodes');
    GridStackEngine.prototype.add_node = obsolete(GridStackEngine.prototype.addNode,
        'add_node', 'addNode, ');
    GridStackEngine.prototype.remove_node = obsolete(GridStackEngine.prototype.removeNode,
        'remove_node', 'removeNode');
    GridStackEngine.prototype.can_move_node = obsolete(GridStackEngine.prototype.canMoveNode,
        'can_move_node', 'canMoveNode');
    GridStackEngine.prototype.move_node = obsolete(GridStackEngine.prototype.moveNode,
        'move_node', 'moveNode');
    GridStackEngine.prototype.get_grid_height = obsolete(GridStackEngine.prototype.getGridHeight,
        'get_grid_height', 'getGridHeight');
    GridStackEngine.prototype.begin_update = obsolete(GridStackEngine.prototype.beginUpdate,
        'begin_update', 'beginUpdate');
    GridStackEngine.prototype.end_update = obsolete(GridStackEngine.prototype.endUpdate,
        'end_update', 'endUpdate');
    GridStackEngine.prototype.can_be_placed_with_respect_to_height =
        obsolete(GridStackEngine.prototype.canBePlacedWithRespectToHeight,
        'can_be_placed_with_respect_to_height', 'canBePlacedWithRespectToHeight');
    GridStack.prototype._trigger_change_event = obsolete(GridStack.prototype._triggerChangeEvent,
        '_trigger_change_event', '_triggerChangeEvent');
    GridStack.prototype._init_styles = obsolete(GridStack.prototype._initStyles,
        '_init_styles', '_initStyles');
    GridStack.prototype._update_styles = obsolete(GridStack.prototype._updateStyles,
        '_update_styles', '_updateStyles');
    GridStack.prototype._update_container_height = obsolete(GridStack.prototype._updateContainerHeight,
        '_update_container_height', '_updateContainerHeight');
    GridStack.prototype._is_one_column_mode = obsolete(GridStack.prototype._isOneColumnMode,
        '_is_one_column_mode','_isOneColumnMode');
    GridStack.prototype._prepare_element = obsolete(GridStack.prototype._prepareElement,
        '_prepare_element', '_prepareElement');
    GridStack.prototype.set_animation = obsolete(GridStack.prototype.setAnimation,
        'set_animation', 'setAnimation');
    GridStack.prototype.add_widget = obsolete(GridStack.prototype.addWidget,
        'add_widget', 'addWidget');
    GridStack.prototype.make_widget = obsolete(GridStack.prototype.makeWidget,
        'make_widget', 'makeWidget');
    GridStack.prototype.will_it_fit = obsolete(GridStack.prototype.willItFit,
        'will_it_fit', 'willItFit');
    GridStack.prototype.remove_widget = obsolete(GridStack.prototype.removeWidget,
        'remove_widget', 'removeWidget');
    GridStack.prototype.remove_all = obsolete(GridStack.prototype.removeAll,
        'remove_all', 'removeAll');
    GridStack.prototype.min_height = obsolete(GridStack.prototype.minHeight,
        'min_height', 'minHeight');
    GridStack.prototype.min_width = obsolete(GridStack.prototype.minWidth,
        'min_width', 'minWidth');
    GridStack.prototype._update_element = obsolete(GridStack.prototype._updateElement,
        '_update_element', '_updateElement');
    GridStack.prototype.cell_height = obsolete(GridStack.prototype.cellHeight,
        'cell_height', 'cellHeight');
    GridStack.prototype.cell_width = obsolete(GridStack.prototype.cellWidth,
        'cell_width', 'cellWidth');
    GridStack.prototype.get_cell_from_pixel = obsolete(GridStack.prototype.getCellFromPixel,
        'get_cell_from_pixel', 'getCellFromPixel');
    GridStack.prototype.batch_update = obsolete(GridStack.prototype.batchUpdate,
        'batch_update', 'batchUpdate');
    GridStack.prototype.is_area_empty = obsolete(GridStack.prototype.isAreaEmpty,
        'is_area_empty', 'isAreaEmpty');
    GridStack.prototype.set_static = obsolete(GridStack.prototype.setStatic,
        'set_static', 'setStatic');
    GridStack.prototype._set_static_class = obsolete(GridStack.prototype._setStaticClass,
        '_set_static_class', '_setStaticClass');
    // jscs:enable requireCamelCaseOrUpperCaseIdentifiers

    scope.GridStackUI = GridStack;

    scope.GridStackUI.Utils = Utils;
    scope.GridStackUI.Engine = GridStackEngine;
    scope.GridStackUI.GridStackDragDropPlugin = GridStackDragDropPlugin;

    $.fn.gridstack = function(opts) {
        return this.each(function() {
            var o = $(this);
            if (!o.data('gridstack')) {
                o
                    .data('gridstack', new GridStack(this, opts));
            }
        });
    };

    return scope.GridStackUI;
});<|MERGE_RESOLUTION|>--- conflicted
+++ resolved
@@ -112,7 +112,6 @@
             return {height: height, unit: heightUnit};
         },
 
-<<<<<<< HEAD
         without:  function(array, item) {
             var index = array.indexOf(item);
 
@@ -165,7 +164,8 @@
                     setTimeout(function() { isWaiting = false; }, delay);
                 }
             };
-=======
+        },
+
         removePositioningStyles: function(el) {
             var style = el[0].style;
             if (style.position) {
@@ -183,7 +183,6 @@
             if (style.height) {
                 style.removeProperty('height');
             }
->>>>>>> 10619c30
         }
     };
 
@@ -310,14 +309,9 @@
 
                 var newY = n.y;
                 while (newY >= n._origY) {
-<<<<<<< HEAD
-                    var collisionNode = this.nodes.find(Utils._didCollide, {n: n, newY: newY});
-=======
-                    var collisionNode = _.chain(this.nodes)
-                        .take(i)
-                        .find(_.bind(Utils._didCollide, {n: n, newY: newY}))
-                        .value();
->>>>>>> 10619c30
+                    var collisionNode = this.nodes
+                        .slice(0, i)
+                        .find(Utils._didCollide, {n: n, newY: newY});
 
                     if (!collisionNode) {
                         n._dirty = true;
@@ -685,7 +679,7 @@
             disableResize: opts.disableResize || false,
             rtl: 'auto',
             removable: false,
-            removableOptions: _.defaults(opts.removableOptions || {}, {
+            removableOptions: Utils.defaults(opts.removableOptions || {}, {
                 accept: '.' + opts.itemClass
             }),
             removeTimeout: 2000,
@@ -735,14 +729,10 @@
         this.grid = new GridStackEngine(this.opts.width, function(nodes, detachNode) {
             detachNode = typeof detachNode === 'undefined' ? true : detachNode;
             var maxHeight = 0;
-<<<<<<< HEAD
-            nodes.forEach(function(n) {
-=======
-            _.each(this.nodes, function(n) {
+            this.nodes.forEach(function(n) {
                 maxHeight = Math.max(maxHeight, n.y + n.height);
             });
-            _.each(nodes, function(n) {
->>>>>>> 10619c30
+            nodes.forEach(function(n) {
                 if (detachNode && n._id === null) {
                     if (n.el) {
                         n.el.remove();
