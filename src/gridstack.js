--- conflicted
+++ resolved
@@ -752,10 +752,6 @@
         this._update_container_height();
     };
 
-<<<<<<< HEAD
-    GridStack.prototype.resizable = function (el, val) {
-        var self = this;
-=======
     GridStack.prototype.destroy = function() {
         $(window).off("resize", this.on_resize_handler);
         this.disable();
@@ -766,7 +762,7 @@
     };
 
     GridStack.prototype.resizable = function(el, val) {
->>>>>>> 5bbd8d5f
+        var self = this;
         el = $(el);
         el.each(function(index, el) {
             el = $(el);
@@ -786,12 +782,8 @@
         return this;
     };
 
-<<<<<<< HEAD
-    GridStack.prototype.movable = function (el, val) {
+    GridStack.prototype.movable = function(el, val) {
         var self = this;
-=======
-    GridStack.prototype.movable = function(el, val) {
->>>>>>> 5bbd8d5f
         el = $(el);
         el.each(function(index, el) {
             el = $(el);
