--- conflicted
+++ resolved
@@ -345,11 +345,7 @@
 
     if (node.maxW) { node.w = Math.min(node.w, node.maxW); }
     if (node.maxH) { node.h = Math.min(node.h, node.maxH); }
-<<<<<<< HEAD
     if (node.minW && node.minW <= this.column) { node.w = Math.max(node.w, node.minW); }
-=======
-    if (node.minW && node.minW < this.column) { node.w = Math.max(node.w, node.minW); }
->>>>>>> 2eef9f9f
     if (node.minH) { node.h = Math.max(node.h, node.minH); }
 
     if (node.w > this.column) {
@@ -870,4 +866,4 @@
   y: number;
   w: number;
   _id: number; // so we can find full node back
-}
+}