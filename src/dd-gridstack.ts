--- conflicted
+++ resolved
@@ -1,801 +1,796 @@
-/**
-<<<<<<< HEAD
- * dd-gridstack.ts 6.0.2-dev
- * Copyright (c) 2021-2022 Alain Dumesny - see GridStack root license
-=======
- * dd-gridstack.ts 6.0.3
- * Copyright (c) 2021 Alain Dumesny - see GridStack root license
->>>>>>> 884bdb19
- */
-
-/* eslint-disable @typescript-eslint/no-unused-vars */
-import { GridItemHTMLElement, GridStackNode, GridStackElement, DDUIData, DDDragInOpt, GridStackPosition, dragInDefaultOptions, GridStackOptions } from './types';
-import { GridStack } from './gridstack';
-import { Utils } from './utils';
-import { DDManager } from './dd-manager';
-import { DDElement, DDElementHost } from './dd-element';
-
-/** Drag&Drop drop options */
-export type DDDropOpt = {
-  /** function or class type that this grid will accept as dropped items (see GridStackOptions.acceptWidgets) */
-  accept?: (el: GridItemHTMLElement) => boolean;
-}
-
-/** drag&drop options currently called from the main code, but others can be passed in grid options */
-// eslint-disable-next-line @typescript-eslint/no-explicit-any
-export type DDOpts = 'enable' | 'disable' | 'destroy' | 'option' | string | any;
-export type DDKey = 'minWidth' | 'minHeight' | 'maxWidth' | 'maxHeight';
-export type DDValue = number | string;
-
-/** drag&drop events callbacks */
-export type DDCallback = (event: Event, arg2: GridItemHTMLElement, helper?: GridItemHTMLElement) => void;
-
-// let count = 0; // TEST
-
-/**
- * HTML Native Mouse and Touch Events Drag and Drop functionality.
- */
-export class DDGridStack {
-
-  /** get the global (but static to this code) DD implementation */
-  static get(): DDGridStack {
-    return dd;
-  }
-
-  public resizable(el: GridItemHTMLElement, opts: DDOpts, key?: DDKey, value?: DDValue): DDGridStack {
-    this._getDDElements(el).forEach(dEl => {
-      if (opts === 'disable' || opts === 'enable') {
-        dEl.ddResizable && dEl.ddResizable[opts](); // can't create DD as it requires options for setupResizable()
-      } else if (opts === 'destroy') {
-        dEl.ddResizable && dEl.cleanResizable();
-      } else if (opts === 'option') {
-        dEl.setupResizable({ [key]: value });
-      } else {
-        const grid = dEl.el.gridstackNode.grid;
-        let handles = dEl.el.getAttribute('gs-resize-handles') ? dEl.el.getAttribute('gs-resize-handles') : grid.opts.resizable.handles;
-        let autoHide = !grid.opts.alwaysShowResizeHandle;
-        dEl.setupResizable({
-          ...grid.opts.resizable,
-          ...{ handles, autoHide },
-          ...{
-            start: opts.start,
-            stop: opts.stop,
-            resize: opts.resize
-          }
-        });
-      }
-    });
-    return this;
-  }
-
-  public draggable(el: GridItemHTMLElement, opts: DDOpts, key?: DDKey, value?: DDValue): DDGridStack {
-    this._getDDElements(el).forEach(dEl => {
-      if (opts === 'disable' || opts === 'enable') {
-        dEl.ddDraggable && dEl.ddDraggable[opts](); // can't create DD as it requires options for setupDraggable()
-      } else if (opts === 'destroy') {
-        dEl.ddDraggable && dEl.cleanDraggable();
-      } else if (opts === 'option') {
-        dEl.setupDraggable({ [key]: value });
-      } else {
-        const grid = dEl.el.gridstackNode.grid;
-        dEl.setupDraggable({
-          ...grid.opts.draggable,
-          ...{
-            // containment: (grid._isNested && !grid.opts.dragOut) ? grid.el.parentElement : (grid.opts.draggable.containment || null),
-            start: opts.start,
-            stop: opts.stop,
-            drag: opts.drag
-          }
-        });
-      }
-    });
-    return this;
-  }
-
-  public dragIn(el: GridStackElement, opts: DDDragInOpt): DDGridStack {
-    this._getDDElements(el).forEach(dEl => dEl.setupDraggable(opts));
-    return this;
-  }
-
-  public droppable(el: GridItemHTMLElement, opts: DDOpts | DDDropOpt, key?: DDKey, value?: DDValue): DDGridStack {
-    if (typeof opts.accept === 'function' && !opts._accept) {
-      opts._accept = opts.accept;
-      opts.accept = (el) => opts._accept(el);
-    }
-    this._getDDElements(el).forEach(dEl => {
-      if (opts === 'disable' || opts === 'enable') {
-        dEl.ddDroppable && dEl.ddDroppable[opts]();
-      } else if (opts === 'destroy') {
-        if (dEl.ddDroppable) { // error to call destroy if not there
-          dEl.cleanDroppable();
-        }
-      } else if (opts === 'option') {
-        dEl.setupDroppable({ [key]: value });
-      } else {
-        dEl.setupDroppable(opts);
-      }
-    });
-    return this;
-  }
-
-  /** true if element is droppable */
-  public isDroppable(el: DDElementHost): boolean {
-    return !!(el && el.ddElement && el.ddElement.ddDroppable && !el.ddElement.ddDroppable.disabled);
-  }
-
-  /** true if element is draggable */
-  public isDraggable(el: DDElementHost): boolean {
-    return !!(el && el.ddElement && el.ddElement.ddDraggable && !el.ddElement.ddDraggable.disabled);
-  }
-
-  /** true if element is draggable */
-  public isResizable(el: DDElementHost): boolean {
-    return !!(el && el.ddElement && el.ddElement.ddResizable && !el.ddElement.ddResizable.disabled);
-  }
-
-  public on(el: GridItemHTMLElement, name: string, callback: DDCallback): DDGridStack {
-    this._getDDElements(el).forEach(dEl =>
-      dEl.on(name, (event: Event) => {
-        callback(
-          event,
-          DDManager.dragElement ? DDManager.dragElement.el : event.target as GridItemHTMLElement,
-          DDManager.dragElement ? DDManager.dragElement.helper : null)
-      })
-    );
-    return this;
-  }
-
-  public off(el: GridItemHTMLElement, name: string): DDGridStack {
-    this._getDDElements(el).forEach(dEl => dEl.off(name));
-    return this;
-  }
-
-  /** @internal returns a list of DD elements, creating them on the fly by default */
-  protected _getDDElements(els: GridStackElement, create = true): DDElement[] {
-    let hosts = Utils.getElements(els) as DDElementHost[];
-    if (!hosts.length) return [];
-    let list = hosts.map(e => e.ddElement || (create ? DDElement.init(e) : null));
-    if (!create) { list.filter(d => d); } // remove nulls
-    return list;
-  }
-}
-
-/** global instance */
-const dd = new DDGridStack;
-
-/********************************************************************************
- * GridStack code that is doing drag&drop extracted here so main class is smaller
- * for static grid that don't do any of this work anyway. Saves about 31k (41k -> 72k)
- * https://www.typescriptlang.org/docs/handbook/declaration-merging.html
- * https://www.typescriptlang.org/docs/handbook/mixins.html
- ********************************************************************************/
-
-/** @internal called to add drag over to support widgets being added externally */
-GridStack.prototype._setupAcceptWidget = function(this: GridStack): GridStack {
-
-  // check if we need to disable things
-  if (this.opts.staticGrid || (!this.opts.acceptWidgets && !this.opts.removable)) {
-    dd.droppable(this.el, 'destroy');
-    return this;
-  }
-
-  // vars shared across all methods
-  let cellHeight: number, cellWidth: number;
-
-  let onDrag = (event: DragEvent, el: GridItemHTMLElement, helper: GridItemHTMLElement) => {
-    let node = el.gridstackNode;
-    if (!node) return;
-
-    helper = helper || el;
-    let parent = this.el.getBoundingClientRect();
-    let {top, left} = helper.getBoundingClientRect();
-    left -= parent.left;
-    top -= parent.top;
-    let ui: DDUIData = {position: {top, left}};
-
-    if (node._temporaryRemoved) {
-      node.x = Math.max(0, Math.round(left / cellWidth));
-      node.y = Math.max(0, Math.round(top / cellHeight));
-      delete node.autoPosition;
-      this.engine.nodeBoundFix(node);
-
-      // don't accept *initial* location if doesn't fit #1419 (locked drop region, or can't grow), but maybe try if it will go somewhere
-      if (!this.engine.willItFit(node)) {
-        node.autoPosition = true; // ignore x,y and try for any slot...
-        if (!this.engine.willItFit(node)) {
-          dd.off(el, 'drag'); // stop calling us
-          return; // full grid or can't grow
-        }
-        if (node._willFitPos) {
-          // use the auto position instead #1687
-          Utils.copyPos(node, node._willFitPos);
-          delete node._willFitPos;
-        }
-      }
-
-      // re-use the existing node dragging method
-      this._onStartMoving(helper, event, ui, node, cellWidth, cellHeight);
-    } else {
-      // re-use the existing node dragging that does so much of the collision detection
-      this._dragOrResize(helper, event, ui, node, cellWidth, cellHeight);
-    }
-  }
-
-  dd.droppable(this.el, {
-    accept: (el: GridItemHTMLElement) => {
-      let node: GridStackNode = el.gridstackNode;
-      // set accept drop to true on ourself (which we ignore) so we don't get "can't drop" icon in HTML5 mode while moving
-      if (node?.grid === this) return true;
-      if (!this.opts.acceptWidgets) return false;
-      // check for accept method or class matching
-      let canAccept = true;
-      if (typeof this.opts.acceptWidgets === 'function') {
-        canAccept = this.opts.acceptWidgets(el);
-      } else {
-        let selector = (this.opts.acceptWidgets === true ? '.grid-stack-item' : this.opts.acceptWidgets as string);
-        canAccept = el.matches(selector);
-      }
-      // finally check to make sure we actually have space left #1571
-      if (canAccept && node && this.opts.maxRow) {
-        let n = {w: node.w, h: node.h, minW: node.minW, minH: node.minH}; // only width/height matters and autoPosition
-        canAccept = this.engine.willItFit(n);
-      }
-      return canAccept;
-    }
-  })
-  /**
-   * entering our grid area
-   */
-    .on(this.el, 'dropover', (event: Event, el: GridItemHTMLElement, helper: GridItemHTMLElement) => {
-    // console.log(`over ${this.el.gridstack.opts.id} ${count++}`); // TEST
-      let node = el.gridstackNode;
-      // ignore drop enter on ourself (unless we temporarily removed) which happens on a simple drag of our item
-      if (node?.grid === this && !node._temporaryRemoved) {
-      // delete node._added; // reset this to track placeholder again in case we were over other grid #1484 (dropout doesn't always clear)
-        return false; // prevent parent from receiving msg (which may be a grid as well)
-      }
-
-      // fix #1578 when dragging fast, we may not get a leave on the previous grid so force one now
-      if (node?.grid && node.grid !== this && !node._temporaryRemoved) {
-      // console.log('dropover without leave'); // TEST
-        let otherGrid = node.grid;
-        otherGrid._leave(el, helper);
-      }
-
-      // cache cell dimensions (which don't change), position can animate if we removed an item in otherGrid that affects us...
-      cellWidth = this.cellWidth();
-      cellHeight = this.getCellHeight(true);
-
-      // load any element attributes if we don't have a node
-      if (!node) {// @ts-ignore private read only on ourself
-        node = this._readAttr(el);
-      }
-      if (!node.grid) {
-        node._isExternal = true;
-        el.gridstackNode = node;
-      }
-
-      // calculate the grid size based on element outer size
-      helper = helper || el;
-      let w = node.w || Math.round(helper.offsetWidth / cellWidth) || 1;
-      let h = node.h || Math.round(helper.offsetHeight / cellHeight) || 1;
-
-      // if the item came from another grid, make a copy and save the original info in case we go back there
-      if (node.grid && node.grid !== this) {
-      // copy the node original values (min/max/id/etc...) but override width/height/other flags which are this grid specific
-      // console.log('dropover cloning node'); // TEST
-        if (!el._gridstackNodeOrig) el._gridstackNodeOrig = node; // shouldn't have multiple nested!
-        el.gridstackNode = node = {...node, w, h, grid: this};
-        this.engine.cleanupNode(node)
-          .nodeBoundFix(node);
-        // restore some internal fields we need after clearing them all
-        node._initDD =
-      node._isExternal =  // DOM needs to be re-parented on a drop
-      node._temporaryRemoved = true; // so it can be inserted onDrag below
-      } else {
-        node.w = w; node.h = h;
-        node._temporaryRemoved = true; // so we can insert it
-      }
-
-      // clear any marked for complete removal (Note: don't check _isAboutToRemove as that is cleared above - just do it)
-      _itemRemoving(node.el, false);
-
-      dd.on(el, 'drag', onDrag);
-      // make sure this is called at least once when going fast #1578
-      onDrag(event as DragEvent, el, helper);
-      return false; // prevent parent from receiving msg (which may be a grid as well)
-    })
-  /**
-   * Leaving our grid area...
-   */
-    .on(this.el, 'dropout', (event, el: GridItemHTMLElement, helper: GridItemHTMLElement) => {
-    // console.log(`out ${this.el.gridstack.opts.id} ${count++}`); // TEST
-      let node = el.gridstackNode;
-      if (!node) return false;
-      // fix #1578 when dragging fast, we might get leave after other grid gets enter (which calls us to clean)
-      // so skip this one if we're not the active grid really..
-      if (!node.grid || node.grid === this) {
-        this._leave(el, helper);
-        // if we were created as temporary nested grid, go back to before state
-        if (this._isTemp) {
-          this.removeAsSubGrid(node);
-        }
-      }
-      return false; // prevent parent from receiving msg (which may be grid as well)
-    })
-  /**
-   * end - releasing the mouse
-   */
-    .on(this.el, 'drop', (event, el: GridItemHTMLElement, helper: GridItemHTMLElement) => {
-      let node = el.gridstackNode;
-      // ignore drop on ourself from ourself that didn't come from the outside - dragend will handle the simple move instead
-      if (node?.grid === this && !node._isExternal) return false;
-
-      let wasAdded = !!this.placeholder.parentElement; // skip items not actually added to us because of constrains, but do cleanup #1419
-      this.placeholder.remove();
-
-      // notify previous grid of removal
-      // console.log('drop delete _gridstackNodeOrig') // TEST
-      let origNode = el._gridstackNodeOrig;
-      delete el._gridstackNodeOrig;
-      if (wasAdded && origNode && origNode.grid && origNode.grid !== this) {
-        let oGrid = origNode.grid;
-        oGrid.engine.removedNodes.push(origNode);
-        oGrid._triggerRemoveEvent();
-        // if it's an empty sub-grid, nuke it
-        if (oGrid._isNested && !oGrid.engine.nodes.length) {
-          oGrid.removeAsSubGrid();
-        }
-      }
-
-      if (!node) return false;
-
-      // use existing placeholder node as it's already in our list with drop location
-      if (wasAdded) {
-        this.engine.cleanupNode(node); // removes all internal _xyz values
-        node.grid = this;
-      }
-      dd.off(el, 'drag');
-      // if we made a copy ('helper' which is temp) of the original node then insert a copy, else we move the original node (#1102)
-      // as the helper will be nuked by jquery-ui otherwise
-      if (helper !== el) {
-        helper.remove();
-        el.gridstackNode = origNode; // original item (left behind) is re-stored to pre dragging as the node now has drop info
-        if (wasAdded) {
-          el = el.cloneNode(true) as GridItemHTMLElement;
-        }
-      } else {
-        el.remove(); // reduce flicker as we change depth here, and size further down
-        this._removeDD(el);
-      }
-      if (!wasAdded) return false;
-      el.gridstackNode = node;
-      node.el = el;
-      let subGrid = (node.subGrid as GridStack)?.el?.gridstack; // set when actual sub-grid present
-      // @ts-ignore
-      Utils.copyPos(node, this._readAttr(this.placeholder)); // placeholder values as moving VERY fast can throw things off #1578
-      Utils.removePositioningStyles(el);// @ts-ignore
-      this._writeAttr(el, node);
-      this.el.appendChild(el);// @ts-ignore // TODO: now would be ideal time to _removeHelperStyle() overriding floating styles (native only)
-      if (subGrid && !subGrid.opts.styleInHead) subGrid._updateStyles(true); // re-create sub-grid styles now that we've moved
-      this._updateContainerHeight();
-      this.engine.addedNodes.push(node);// @ts-ignore
-      this._triggerAddEvent();// @ts-ignore
-      this._triggerChangeEvent();
-
-      this.engine.endUpdate();
-      if (this._gsEventHandler['dropped']) {
-        this._gsEventHandler['dropped']({...event, type: 'dropped'}, origNode && origNode.grid ? origNode : undefined, node);
-      }
-
-      // wait till we return out of the drag callback to set the new drag&resize handler or they may get messed up
-      window.setTimeout(() => {
-      // IFF we are still there (some application will use as placeholder and insert their real widget instead and better call makeWidget())
-        if (node.el && node.el.parentElement) {
-          this._prepareDragDropByNode(node);
-        } else {
-          this.engine.removeNode(node);
-        }
-        delete node.grid._isTemp;
-      });
-
-      return false; // prevent parent from receiving msg (which may be grid as well)
-    });
-  return this;
-}
-
-/** @internal mark item for removal */
-function _itemRemoving(el: GridItemHTMLElement, remove: boolean) {
-  let node = el ? el.gridstackNode : undefined;
-  if (!node || !node.grid) return;
-  remove ? node._isAboutToRemove = true : delete node._isAboutToRemove;
-  remove ? el.classList.add('grid-stack-item-removing') : el.classList.remove('grid-stack-item-removing');
-}
-
-/** @internal called to setup a trash drop zone if the user specifies it */
-GridStack.prototype._setupRemoveDrop = function(this: GridStack): GridStack {
-  if (!this.opts.staticGrid && typeof this.opts.removable === 'string') {
-    let trashEl = document.querySelector(this.opts.removable) as HTMLElement;
-    if (!trashEl) return this;
-    // only register ONE drop-over/dropout callback for the 'trash', and it will
-    // update the passed in item and parent grid because the 'trash' is a shared resource anyway,
-    // and Native DD only has 1 event CB (having a list and technically a per grid removableOptions complicates things greatly)
-    if (!dd.isDroppable(trashEl)) {
-      dd.droppable(trashEl, this.opts.removableOptions)
-        .on(trashEl, 'dropover', (event, el) => _itemRemoving(el, true))
-        .on(trashEl, 'dropout',  (event, el) => _itemRemoving(el, false));
-    }
-  }
-  return this;
-}
-
-/**
- * call to setup dragging in from the outside (say toolbar), by specifying the class selection and options.
- * Called during GridStack.init() as options, but can also be called directly (last param are used) in case the toolbar
- * is dynamically create and needs to change later.
- **/
-GridStack.setupDragIn = function(this: GridStack, dragIn?: string, dragInOptions?: DDDragInOpt) {
-  if (dragInOptions?.pause !== undefined) {
-    DDManager.pauseDrag = dragInOptions.pause;
-  }
-
-  if (typeof dragIn === 'string') {
-    dragInOptions = {...dragInDefaultOptions, ...(dragInOptions || {})};
-    Utils.getElements(dragIn).forEach(el => {
-      if (!dd.isDraggable(el)) dd.dragIn(el, dragInOptions);
-    });
-  }
-}
-
-/** @internal prepares the element for drag&drop **/
-GridStack.prototype._prepareDragDropByNode = function(this: GridStack, node: GridStackNode): GridStack {
-  let el = node.el;
-  const noMove = node.noMove || this.opts.disableDrag;
-  const noResize = node.noResize || this.opts.disableResize;
-
-  // check for disabled grid first
-  if (this.opts.staticGrid || (noMove && noResize)) {
-    if (node._initDD) {
-      this._removeDD(el); // nukes everything instead of just disable, will add some styles back next
-      delete node._initDD;
-    }
-    el.classList.add('ui-draggable-disabled', 'ui-resizable-disabled'); // add styles one might depend on #1435
-    return this;
-  }
-
-  if (!node._initDD) {
-    // variables used/cashed between the 3 start/move/end methods, in addition to node passed above
-    let cellWidth: number;
-    let cellHeight: number;
-
-    /** called when item starts moving/resizing */
-    let onStartMoving = (event: Event, ui: DDUIData) => {
-      // trigger any 'dragstart' / 'resizestart' manually
-      if (this._gsEventHandler[event.type]) {
-        this._gsEventHandler[event.type](event, event.target);
-      }
-      cellWidth = this.cellWidth();
-      cellHeight = this.getCellHeight(true); // force pixels for calculations
-
-      this._onStartMoving(el, event, ui, node, cellWidth, cellHeight);
-    }
-
-    /** called when item is being dragged/resized */
-    let dragOrResize = (event: Event, ui: DDUIData) => {
-      this._dragOrResize(el, event, ui, node, cellWidth, cellHeight);
-    }
-
-    /** called when the item stops moving/resizing */
-    let onEndMoving = (event: Event) => {
-      this.placeholder.remove();
-      delete node._moving;
-      delete node._event;
-      delete node._lastTried;
-
-      // if the item has moved to another grid, we're done here
-      let target: GridItemHTMLElement = event.target as GridItemHTMLElement;
-      if (!target.gridstackNode || target.gridstackNode.grid !== this) return;
-
-      node.el = target;
-
-      if (node._isAboutToRemove) {
-        let gridToNotify = el.gridstackNode.grid;
-        if (gridToNotify._gsEventHandler[event.type]) {
-          gridToNotify._gsEventHandler[event.type](event, target);
-        }
-        this._removeDD(el);
-        gridToNotify.engine.removedNodes.push(node);
-        gridToNotify._triggerRemoveEvent();
-        // break circular links and remove DOM
-        delete el.gridstackNode;
-        delete node.el;
-        el.remove();
-      } else {
-        Utils.removePositioningStyles(target);
-        if (node._temporaryRemoved) {
-          // got removed - restore item back to before dragging position
-          Utils.copyPos(node, node._orig);// @ts-ignore
-          this._writePosAttr(target, node);
-          this.engine.addNode(node);
-        } else {
-          // move to new placeholder location
-          this._writePosAttr(target, node);
-        }
-        if (this._gsEventHandler[event.type]) {
-          this._gsEventHandler[event.type](event, target);
-        }
-      }
-      // @ts-ignore
-      this._extraDragRow = 0;// @ts-ignore
-      this._updateContainerHeight();// @ts-ignore
-      this._triggerChangeEvent();
-
-      this.engine.endUpdate();
-    }
-
-    dd.draggable(el, {
-      start: onStartMoving,
-      stop: onEndMoving,
-      drag: dragOrResize
-    }).resizable(el, {
-      start: onStartMoving,
-      stop: onEndMoving,
-      resize: dragOrResize
-    });
-    node._initDD = true; // we've set DD support now
-  }
-
-  // finally fine tune move vs resize by disabling any part...
-  dd.draggable(el, noMove ? 'disable' : 'enable')
-    .resizable(el, noResize ? 'disable' : 'enable');
-
-  return this;
-}
-
-/** @internal called when item is starting a drag/resize */
-GridStack.prototype._onStartMoving = function(this: GridStack, el: GridItemHTMLElement, event: Event, ui: DDUIData, node: GridStackNode, cellWidth: number, cellHeight: number) {
-  this.engine.cleanNodes()
-    .beginUpdate(node);
-  // @ts-ignore
-  this._writePosAttr(this.placeholder, node)
-  this.el.appendChild(this.placeholder);
-  // console.log('_onStartMoving placeholder') // TEST
-
-  node.el = this.placeholder;
-  node._lastUiPosition = ui.position;
-  node._prevYPix = ui.position.top;
-  node._moving = (event.type === 'dragstart'); // 'dropover' are not initially moving so they can go exactly where they enter (will push stuff out of the way)
-  delete node._lastTried;
-
-  if (event.type === 'dropover' && node._temporaryRemoved) {
-    // console.log('engine.addNode x=' + node.x); // TEST
-    this.engine.addNode(node); // will add, fix collisions, update attr and clear _temporaryRemoved
-    node._moving = true; // AFTER, mark as moving object (wanted fix location before)
-  }
-
-  // set the min/max resize info
-  this.engine.cacheRects(cellWidth, cellHeight, this.opts.marginTop as number, this.opts.marginRight as number, this.opts.marginBottom as number, this.opts.marginLeft as number);
-  if (event.type === 'resizestart') {
-    dd.resizable(el, 'option', 'minWidth', cellWidth * (node.minW || 1))
-      .resizable(el, 'option', 'minHeight', cellHeight * (node.minH || 1));
-    if (node.maxW) { dd.resizable(el, 'option', 'maxWidth', cellWidth * node.maxW); }
-    if (node.maxH) { dd.resizable(el, 'option', 'maxHeight', cellHeight * node.maxH); }
-  }
-}
-
-/** @internal called when item leaving our area by either cursor dropout event
- * or shape is outside our boundaries. remove it from us, and mark temporary if this was
- * our item to start with else restore prev node values from prev grid it came from.
- **/
-GridStack.prototype._leave = function(this: GridStack, el: GridItemHTMLElement, helper?: GridItemHTMLElement)  {
-  let node = el.gridstackNode;
-  if (!node) return;
-
-  dd.off(el, 'drag'); // no need to track while being outside
-
-  // this gets called when cursor leaves and shape is outside, so only do this once
-  if (node._temporaryRemoved) return;
-  node._temporaryRemoved = true;
-
-  this.engine.removeNode(node); // remove placeholder as well, otherwise it's a sign node is not in our list, which is a bigger issue
-  node.el = node._isExternal && helper ? helper : el; // point back to real item being dragged
-
-  if (this.opts.removable === true) { // boolean vs a class string
-    // item leaving us and we are supposed to remove on leave (no need to drag onto trash) mark it so
-    _itemRemoving(el, true);
-  }
-
-  // finally if item originally came from another grid, but left us, restore things back to prev info
-  if (el._gridstackNodeOrig) {
-    // console.log('leave delete _gridstackNodeOrig') // TEST
-    el.gridstackNode = el._gridstackNodeOrig;
-    delete el._gridstackNodeOrig;
-  } else if (node._isExternal) {
-    // item came from outside (like a toolbar) so nuke any node info
-    delete node.el;
-    delete el.gridstackNode;
-    // and restore all nodes back to original
-    this.engine.restoreInitial();
-  }
-}
-
-/** @internal called when item is being dragged/resized */
-GridStack.prototype._dragOrResize = function(this: GridStack, el: GridItemHTMLElement, event: MouseEvent, ui: DDUIData,
-  node: GridStackNode, cellWidth: number, cellHeight: number)  {
-  let p = {...node._orig}; // could be undefined (_isExternal) which is ok (drag only set x,y and w,h will default to node value)
-  let resizing: boolean;
-  let mLeft = this.opts.marginLeft as number,
-    mRight = this.opts.marginRight as number,
-    mTop = this.opts.marginTop as number,
-    mBottom = this.opts.marginBottom as number;
-
-  // if margins (which are used to pass mid point by) are large relative to cell height/width, reduce them down #1855
-  let mHeight = Math.round(cellHeight * 0.1),
-    mWidth = Math.round(cellWidth * 0.1);
-  mLeft = Math.min(mLeft, mWidth);
-  mRight = Math.min(mRight, mWidth);
-  mTop = Math.min(mTop, mHeight);
-  mBottom = Math.min(mBottom, mHeight);
-
-  if (event.type === 'drag') {
-    if (node._temporaryRemoved) return; // handled by dropover
-    let distance = ui.position.top - node._prevYPix;
-    node._prevYPix = ui.position.top;
-    Utils.updateScrollPosition(el, ui.position, distance);
-
-    // get new position taking into account the margin in the direction we are moving! (need to pass mid point by margin)
-    let left = ui.position.left + (ui.position.left > node._lastUiPosition.left  ? -mRight : mLeft);
-    let top = ui.position.top + (ui.position.top > node._lastUiPosition.top  ? -mBottom : mTop);
-    p.x = Math.round(left / cellWidth);
-    p.y = Math.round(top / cellHeight);
-
-    // @ts-ignore// if we're at the bottom hitting something else, grow the grid so cursor doesn't leave when trying to place below others
-    let prev = this._extraDragRow;
-    if (this.engine.collide(node, p)) {
-      let row = this.getRow();
-      let extra = Math.max(0, (p.y + node.h) - row);
-      if (this.opts.maxRow && row + extra > this.opts.maxRow) {
-        extra = Math.max(0, this.opts.maxRow - row);
-      }// @ts-ignore
-      this._extraDragRow = extra;// @ts-ignore
-    } else this._extraDragRow = 0;// @ts-ignore
-    if (this._extraDragRow !== prev) this._updateContainerHeight();
-
-    if (node.x === p.x && node.y === p.y) return; // skip same
-    // DON'T skip one we tried as we might have failed because of coverage <50% before
-    // if (node._lastTried && node._lastTried.x === x && node._lastTried.y === y) return;
-  } else if (event.type === 'resize')  {
-    if (p.x < 0) return;
-    // Scrolling page if needed
-    Utils.updateScrollResize(event, el, cellHeight);
-
-    // get new size
-    p.w = Math.round((ui.size.width - mLeft) / cellWidth);
-    p.h = Math.round((ui.size.height - mTop) / cellHeight);
-    if (node.w === p.w && node.h === p.h) return;
-    if (node._lastTried && node._lastTried.w === p.w && node._lastTried.h === p.h) return; // skip one we tried (but failed)
-
-    // if we size on left/top side this might move us, so get possible new position as well
-    let left = ui.position.left + mLeft;
-    let top = ui.position.top + mTop;
-    p.x = Math.round(left / cellWidth);
-    p.y = Math.round(top / cellHeight);
-
-    resizing = true;
-  }
-
-  node._event = event;
-  node._lastTried = p; // set as last tried (will nuke if we go there)
-  let rect: GridStackPosition = { // screen pix of the dragged box
-    x: ui.position.left + mLeft,
-    y: ui.position.top + mTop,
-    w: (ui.size ? ui.size.width : node.w * cellWidth) - mLeft - mRight,
-    h: (ui.size ? ui.size.height : node.h * cellHeight) - mTop - mBottom
-  };
-  if (this.engine.moveNodeCheck(node, {...p, cellWidth, cellHeight, rect, resizing})) {
-    node._lastUiPosition = ui.position;
-    this.engine.cacheRects(cellWidth, cellHeight, mTop, mRight, mBottom, mLeft);
-    delete node._skipDown;
-    if (resizing && node.subGrid) { (node.subGrid as GridStack).onParentResize(); }// @ts-ignore
-    this._extraDragRow = 0;// @ts-ignore
-    this._updateContainerHeight();
-
-    let target = event.target as GridItemHTMLElement;// @ts-ignore
-    this._writePosAttr(target, node);
-    if (this._gsEventHandler[event.type]) {
-      this._gsEventHandler[event.type](event, target);
-    }
-  }
-}
-
-/**
- * Enables/Disables moving.
- * @param els widget or selector to modify.
- * @param val if true widget will be draggable.
- */
-GridStack.prototype.movable = function(this: GridStack, els: GridStackElement, val: boolean): GridStack {
-  if (this.opts.staticGrid) return this; // can't move a static grid!
-  GridStack.getElements(els).forEach(el => {
-    let node = el.gridstackNode;
-    if (!node) return;
-    if (val) delete node.noMove; else node.noMove = true;
-    this._prepareDragDropByNode(node); // init DD if need be, and adjust
-  });
-  return this;
-}
-
-/**
- * Enables/Disables resizing.
- * @param els  widget or selector to modify
- * @param val  if true widget will be resizable.
- */
-GridStack.prototype.resizable = function(this: GridStack, els: GridStackElement, val: boolean): GridStack {
-  if (this.opts.staticGrid) return this; // can't resize a static grid!
-  GridStack.getElements(els).forEach(el => {
-    let node = el.gridstackNode;
-    if (!node) return;
-    if (val) delete node.noResize; else node.noResize = true;
-    this._prepareDragDropByNode(node); // init DD if need be, and adjust
-  });
-  return this;
-}
-
-/**
-  * Temporarily disables widgets moving/resizing.
-  * If you want a more permanent way (which freezes up resources) use `setStatic(true)` instead.
-  * Note: no-op for static grid
-  * This is a shortcut for:
-  * @example
-  *  grid.enableMove(false);
-  *  grid.enableResize(false);
-  */
-GridStack.prototype.disable = function(this: GridStack): GridStack {
-  if (this.opts.staticGrid) return;
-  this.enableMove(false);
-  this.enableResize(false);// @ts-ignore
-  this._triggerEvent('disable');
-  return this;
-}
-
-/**
-  * Re-enables widgets moving/resizing - see disable().
-  * Note: no-op for static grid.
-  * This is a shortcut for:
-  * @example
-  *  grid.enableMove(true);
-  *  grid.enableResize(true);
-  */
-GridStack.prototype.enable = function(this: GridStack): GridStack {
-  if (this.opts.staticGrid) return;
-  this.enableMove(true);
-  this.enableResize(true);// @ts-ignore
-  this._triggerEvent('enable');
-  return this;
-}
-
-/** Enables/disables widget moving. No-op for static grids. */
-GridStack.prototype.enableMove = function(this: GridStack, doEnable: boolean): GridStack {
-  if (this.opts.staticGrid) return this; // can't move a static grid!
-  this.opts.disableDrag = !doEnable; // FIRST before we update children as grid overrides #1658
-  this.engine.nodes.forEach(n => this.movable(n.el, doEnable));
-  return this;
-}
-
-/** Enables/disables widget resizing. No-op for static grids. */
-GridStack.prototype.enableResize = function(this: GridStack, doEnable: boolean): GridStack {
-  if (this.opts.staticGrid) return this; // can't size a static grid!
-  this.opts.disableResize = !doEnable; // FIRST before we update children as grid overrides #1658
-  this.engine.nodes.forEach(n => this.resizable(n.el, doEnable));
-  return this;
-}
-
-/** removes any drag&drop present (called during destroy) */
-GridStack.prototype._removeDD = function(this: GridStack, el: DDElementHost): GridStack {
-  dd.draggable(el, 'destroy').resizable(el, 'destroy');
-  if (el.gridstackNode) {
-    delete el.gridstackNode._initDD; // reset our DD init flag
-  }
-  delete el.ddElement;
-  return this;
-}
-
+/**
+ * dd-gridstack.ts 6.0.3-dev
+ * Copyright (c) 2021 Alain Dumesny - see GridStack root license
+ */
+
+/* eslint-disable @typescript-eslint/no-unused-vars */
+import { GridItemHTMLElement, GridStackNode, GridStackElement, DDUIData, DDDragInOpt, GridStackPosition, dragInDefaultOptions, GridStackOptions } from './types';
+import { GridStack } from './gridstack';
+import { Utils } from './utils';
+import { DDManager } from './dd-manager';
+import { DDElement, DDElementHost } from './dd-element';
+
+/** Drag&Drop drop options */
+export type DDDropOpt = {
+  /** function or class type that this grid will accept as dropped items (see GridStackOptions.acceptWidgets) */
+  accept?: (el: GridItemHTMLElement) => boolean;
+}
+
+/** drag&drop options currently called from the main code, but others can be passed in grid options */
+// eslint-disable-next-line @typescript-eslint/no-explicit-any
+export type DDOpts = 'enable' | 'disable' | 'destroy' | 'option' | string | any;
+export type DDKey = 'minWidth' | 'minHeight' | 'maxWidth' | 'maxHeight';
+export type DDValue = number | string;
+
+/** drag&drop events callbacks */
+export type DDCallback = (event: Event, arg2: GridItemHTMLElement, helper?: GridItemHTMLElement) => void;
+
+// let count = 0; // TEST
+
+/**
+ * HTML Native Mouse and Touch Events Drag and Drop functionality.
+ */
+export class DDGridStack {
+
+  /** get the global (but static to this code) DD implementation */
+  static get(): DDGridStack {
+    return dd;
+  }
+
+  public resizable(el: GridItemHTMLElement, opts: DDOpts, key?: DDKey, value?: DDValue): DDGridStack {
+    this._getDDElements(el).forEach(dEl => {
+      if (opts === 'disable' || opts === 'enable') {
+        dEl.ddResizable && dEl.ddResizable[opts](); // can't create DD as it requires options for setupResizable()
+      } else if (opts === 'destroy') {
+        dEl.ddResizable && dEl.cleanResizable();
+      } else if (opts === 'option') {
+        dEl.setupResizable({ [key]: value });
+      } else {
+        const grid = dEl.el.gridstackNode.grid;
+        let handles = dEl.el.getAttribute('gs-resize-handles') ? dEl.el.getAttribute('gs-resize-handles') : grid.opts.resizable.handles;
+        let autoHide = !grid.opts.alwaysShowResizeHandle;
+        dEl.setupResizable({
+          ...grid.opts.resizable,
+          ...{ handles, autoHide },
+          ...{
+            start: opts.start,
+            stop: opts.stop,
+            resize: opts.resize
+          }
+        });
+      }
+    });
+    return this;
+  }
+
+  public draggable(el: GridItemHTMLElement, opts: DDOpts, key?: DDKey, value?: DDValue): DDGridStack {
+    this._getDDElements(el).forEach(dEl => {
+      if (opts === 'disable' || opts === 'enable') {
+        dEl.ddDraggable && dEl.ddDraggable[opts](); // can't create DD as it requires options for setupDraggable()
+      } else if (opts === 'destroy') {
+        dEl.ddDraggable && dEl.cleanDraggable();
+      } else if (opts === 'option') {
+        dEl.setupDraggable({ [key]: value });
+      } else {
+        const grid = dEl.el.gridstackNode.grid;
+        dEl.setupDraggable({
+          ...grid.opts.draggable,
+          ...{
+            // containment: (grid._isNested && !grid.opts.dragOut) ? grid.el.parentElement : (grid.opts.draggable.containment || null),
+            start: opts.start,
+            stop: opts.stop,
+            drag: opts.drag
+          }
+        });
+      }
+    });
+    return this;
+  }
+
+  public dragIn(el: GridStackElement, opts: DDDragInOpt): DDGridStack {
+    this._getDDElements(el).forEach(dEl => dEl.setupDraggable(opts));
+    return this;
+  }
+
+  public droppable(el: GridItemHTMLElement, opts: DDOpts | DDDropOpt, key?: DDKey, value?: DDValue): DDGridStack {
+    if (typeof opts.accept === 'function' && !opts._accept) {
+      opts._accept = opts.accept;
+      opts.accept = (el) => opts._accept(el);
+    }
+    this._getDDElements(el).forEach(dEl => {
+      if (opts === 'disable' || opts === 'enable') {
+        dEl.ddDroppable && dEl.ddDroppable[opts]();
+      } else if (opts === 'destroy') {
+        if (dEl.ddDroppable) { // error to call destroy if not there
+          dEl.cleanDroppable();
+        }
+      } else if (opts === 'option') {
+        dEl.setupDroppable({ [key]: value });
+      } else {
+        dEl.setupDroppable(opts);
+      }
+    });
+    return this;
+  }
+
+  /** true if element is droppable */
+  public isDroppable(el: DDElementHost): boolean {
+    return !!(el && el.ddElement && el.ddElement.ddDroppable && !el.ddElement.ddDroppable.disabled);
+  }
+
+  /** true if element is draggable */
+  public isDraggable(el: DDElementHost): boolean {
+    return !!(el && el.ddElement && el.ddElement.ddDraggable && !el.ddElement.ddDraggable.disabled);
+  }
+
+  /** true if element is draggable */
+  public isResizable(el: DDElementHost): boolean {
+    return !!(el && el.ddElement && el.ddElement.ddResizable && !el.ddElement.ddResizable.disabled);
+  }
+
+  public on(el: GridItemHTMLElement, name: string, callback: DDCallback): DDGridStack {
+    this._getDDElements(el).forEach(dEl =>
+      dEl.on(name, (event: Event) => {
+        callback(
+          event,
+          DDManager.dragElement ? DDManager.dragElement.el : event.target as GridItemHTMLElement,
+          DDManager.dragElement ? DDManager.dragElement.helper : null)
+      })
+    );
+    return this;
+  }
+
+  public off(el: GridItemHTMLElement, name: string): DDGridStack {
+    this._getDDElements(el).forEach(dEl => dEl.off(name));
+    return this;
+  }
+
+  /** @internal returns a list of DD elements, creating them on the fly by default */
+  protected _getDDElements(els: GridStackElement, create = true): DDElement[] {
+    let hosts = Utils.getElements(els) as DDElementHost[];
+    if (!hosts.length) return [];
+    let list = hosts.map(e => e.ddElement || (create ? DDElement.init(e) : null));
+    if (!create) { list.filter(d => d); } // remove nulls
+    return list;
+  }
+}
+
+/** global instance */
+const dd = new DDGridStack;
+
+/********************************************************************************
+ * GridStack code that is doing drag&drop extracted here so main class is smaller
+ * for static grid that don't do any of this work anyway. Saves about 31k (41k -> 72k)
+ * https://www.typescriptlang.org/docs/handbook/declaration-merging.html
+ * https://www.typescriptlang.org/docs/handbook/mixins.html
+ ********************************************************************************/
+
+/** @internal called to add drag over to support widgets being added externally */
+GridStack.prototype._setupAcceptWidget = function(this: GridStack): GridStack {
+
+  // check if we need to disable things
+  if (this.opts.staticGrid || (!this.opts.acceptWidgets && !this.opts.removable)) {
+    dd.droppable(this.el, 'destroy');
+    return this;
+  }
+
+  // vars shared across all methods
+  let cellHeight: number, cellWidth: number;
+
+  let onDrag = (event: DragEvent, el: GridItemHTMLElement, helper: GridItemHTMLElement) => {
+    let node = el.gridstackNode;
+    if (!node) return;
+
+    helper = helper || el;
+    let parent = this.el.getBoundingClientRect();
+    let {top, left} = helper.getBoundingClientRect();
+    left -= parent.left;
+    top -= parent.top;
+    let ui: DDUIData = {position: {top, left}};
+
+    if (node._temporaryRemoved) {
+      node.x = Math.max(0, Math.round(left / cellWidth));
+      node.y = Math.max(0, Math.round(top / cellHeight));
+      delete node.autoPosition;
+      this.engine.nodeBoundFix(node);
+
+      // don't accept *initial* location if doesn't fit #1419 (locked drop region, or can't grow), but maybe try if it will go somewhere
+      if (!this.engine.willItFit(node)) {
+        node.autoPosition = true; // ignore x,y and try for any slot...
+        if (!this.engine.willItFit(node)) {
+          dd.off(el, 'drag'); // stop calling us
+          return; // full grid or can't grow
+        }
+        if (node._willFitPos) {
+          // use the auto position instead #1687
+          Utils.copyPos(node, node._willFitPos);
+          delete node._willFitPos;
+        }
+      }
+
+      // re-use the existing node dragging method
+      this._onStartMoving(helper, event, ui, node, cellWidth, cellHeight);
+    } else {
+      // re-use the existing node dragging that does so much of the collision detection
+      this._dragOrResize(helper, event, ui, node, cellWidth, cellHeight);
+    }
+  }
+
+  dd.droppable(this.el, {
+    accept: (el: GridItemHTMLElement) => {
+      let node: GridStackNode = el.gridstackNode;
+      // set accept drop to true on ourself (which we ignore) so we don't get "can't drop" icon in HTML5 mode while moving
+      if (node?.grid === this) return true;
+      if (!this.opts.acceptWidgets) return false;
+      // check for accept method or class matching
+      let canAccept = true;
+      if (typeof this.opts.acceptWidgets === 'function') {
+        canAccept = this.opts.acceptWidgets(el);
+      } else {
+        let selector = (this.opts.acceptWidgets === true ? '.grid-stack-item' : this.opts.acceptWidgets as string);
+        canAccept = el.matches(selector);
+      }
+      // finally check to make sure we actually have space left #1571
+      if (canAccept && node && this.opts.maxRow) {
+        let n = {w: node.w, h: node.h, minW: node.minW, minH: node.minH}; // only width/height matters and autoPosition
+        canAccept = this.engine.willItFit(n);
+      }
+      return canAccept;
+    }
+  })
+  /**
+   * entering our grid area
+   */
+    .on(this.el, 'dropover', (event: Event, el: GridItemHTMLElement, helper: GridItemHTMLElement) => {
+    // console.log(`over ${this.el.gridstack.opts.id} ${count++}`); // TEST
+      let node = el.gridstackNode;
+      // ignore drop enter on ourself (unless we temporarily removed) which happens on a simple drag of our item
+      if (node?.grid === this && !node._temporaryRemoved) {
+      // delete node._added; // reset this to track placeholder again in case we were over other grid #1484 (dropout doesn't always clear)
+        return false; // prevent parent from receiving msg (which may be a grid as well)
+      }
+
+      // fix #1578 when dragging fast, we may not get a leave on the previous grid so force one now
+      if (node?.grid && node.grid !== this && !node._temporaryRemoved) {
+      // console.log('dropover without leave'); // TEST
+        let otherGrid = node.grid;
+        otherGrid._leave(el, helper);
+      }
+
+      // cache cell dimensions (which don't change), position can animate if we removed an item in otherGrid that affects us...
+      cellWidth = this.cellWidth();
+      cellHeight = this.getCellHeight(true);
+
+      // load any element attributes if we don't have a node
+      if (!node) {// @ts-ignore private read only on ourself
+        node = this._readAttr(el);
+      }
+      if (!node.grid) {
+        node._isExternal = true;
+        el.gridstackNode = node;
+      }
+
+      // calculate the grid size based on element outer size
+      helper = helper || el;
+      let w = node.w || Math.round(helper.offsetWidth / cellWidth) || 1;
+      let h = node.h || Math.round(helper.offsetHeight / cellHeight) || 1;
+
+      // if the item came from another grid, make a copy and save the original info in case we go back there
+      if (node.grid && node.grid !== this) {
+      // copy the node original values (min/max/id/etc...) but override width/height/other flags which are this grid specific
+      // console.log('dropover cloning node'); // TEST
+        if (!el._gridstackNodeOrig) el._gridstackNodeOrig = node; // shouldn't have multiple nested!
+        el.gridstackNode = node = {...node, w, h, grid: this};
+        this.engine.cleanupNode(node)
+          .nodeBoundFix(node);
+        // restore some internal fields we need after clearing them all
+        node._initDD =
+      node._isExternal =  // DOM needs to be re-parented on a drop
+      node._temporaryRemoved = true; // so it can be inserted onDrag below
+      } else {
+        node.w = w; node.h = h;
+        node._temporaryRemoved = true; // so we can insert it
+      }
+
+      // clear any marked for complete removal (Note: don't check _isAboutToRemove as that is cleared above - just do it)
+      _itemRemoving(node.el, false);
+
+      dd.on(el, 'drag', onDrag);
+      // make sure this is called at least once when going fast #1578
+      onDrag(event as DragEvent, el, helper);
+      return false; // prevent parent from receiving msg (which may be a grid as well)
+    })
+  /**
+   * Leaving our grid area...
+   */
+    .on(this.el, 'dropout', (event, el: GridItemHTMLElement, helper: GridItemHTMLElement) => {
+    // console.log(`out ${this.el.gridstack.opts.id} ${count++}`); // TEST
+      let node = el.gridstackNode;
+      if (!node) return false;
+      // fix #1578 when dragging fast, we might get leave after other grid gets enter (which calls us to clean)
+      // so skip this one if we're not the active grid really..
+      if (!node.grid || node.grid === this) {
+        this._leave(el, helper);
+        // if we were created as temporary nested grid, go back to before state
+        if (this._isTemp) {
+          this.removeAsSubGrid(node);
+        }
+      }
+      return false; // prevent parent from receiving msg (which may be grid as well)
+    })
+  /**
+   * end - releasing the mouse
+   */
+    .on(this.el, 'drop', (event, el: GridItemHTMLElement, helper: GridItemHTMLElement) => {
+      let node = el.gridstackNode;
+      // ignore drop on ourself from ourself that didn't come from the outside - dragend will handle the simple move instead
+      if (node?.grid === this && !node._isExternal) return false;
+
+      let wasAdded = !!this.placeholder.parentElement; // skip items not actually added to us because of constrains, but do cleanup #1419
+      this.placeholder.remove();
+
+      // notify previous grid of removal
+      // console.log('drop delete _gridstackNodeOrig') // TEST
+      let origNode = el._gridstackNodeOrig;
+      delete el._gridstackNodeOrig;
+      if (wasAdded && origNode && origNode.grid && origNode.grid !== this) {
+        let oGrid = origNode.grid;
+        oGrid.engine.removedNodes.push(origNode);
+        oGrid._triggerRemoveEvent();
+        // if it's an empty sub-grid, nuke it
+        if (oGrid._isNested && !oGrid.engine.nodes.length) {
+          oGrid.removeAsSubGrid();
+        }
+      }
+
+      if (!node) return false;
+
+      // use existing placeholder node as it's already in our list with drop location
+      if (wasAdded) {
+        this.engine.cleanupNode(node); // removes all internal _xyz values
+        node.grid = this;
+      }
+      dd.off(el, 'drag');
+      // if we made a copy ('helper' which is temp) of the original node then insert a copy, else we move the original node (#1102)
+      // as the helper will be nuked by jquery-ui otherwise
+      if (helper !== el) {
+        helper.remove();
+        el.gridstackNode = origNode; // original item (left behind) is re-stored to pre dragging as the node now has drop info
+        if (wasAdded) {
+          el = el.cloneNode(true) as GridItemHTMLElement;
+        }
+      } else {
+        el.remove(); // reduce flicker as we change depth here, and size further down
+        this._removeDD(el);
+      }
+      if (!wasAdded) return false;
+      el.gridstackNode = node;
+      node.el = el;
+      let subGrid = (node.subGrid as GridStack)?.el?.gridstack; // set when actual sub-grid present
+      // @ts-ignore
+      Utils.copyPos(node, this._readAttr(this.placeholder)); // placeholder values as moving VERY fast can throw things off #1578
+      Utils.removePositioningStyles(el);// @ts-ignore
+      this._writeAttr(el, node);
+      this.el.appendChild(el);// @ts-ignore // TODO: now would be ideal time to _removeHelperStyle() overriding floating styles (native only)
+      if (subGrid && !subGrid.opts.styleInHead) subGrid._updateStyles(true); // re-create sub-grid styles now that we've moved
+      this._updateContainerHeight();
+      this.engine.addedNodes.push(node);// @ts-ignore
+      this._triggerAddEvent();// @ts-ignore
+      this._triggerChangeEvent();
+
+      this.engine.endUpdate();
+      if (this._gsEventHandler['dropped']) {
+        this._gsEventHandler['dropped']({...event, type: 'dropped'}, origNode && origNode.grid ? origNode : undefined, node);
+      }
+
+      // wait till we return out of the drag callback to set the new drag&resize handler or they may get messed up
+      window.setTimeout(() => {
+      // IFF we are still there (some application will use as placeholder and insert their real widget instead and better call makeWidget())
+        if (node.el && node.el.parentElement) {
+          this._prepareDragDropByNode(node);
+        } else {
+          this.engine.removeNode(node);
+        }
+        delete node.grid._isTemp;
+      });
+
+      return false; // prevent parent from receiving msg (which may be grid as well)
+    });
+  return this;
+}
+
+/** @internal mark item for removal */
+function _itemRemoving(el: GridItemHTMLElement, remove: boolean) {
+  let node = el ? el.gridstackNode : undefined;
+  if (!node || !node.grid) return;
+  remove ? node._isAboutToRemove = true : delete node._isAboutToRemove;
+  remove ? el.classList.add('grid-stack-item-removing') : el.classList.remove('grid-stack-item-removing');
+}
+
+/** @internal called to setup a trash drop zone if the user specifies it */
+GridStack.prototype._setupRemoveDrop = function(this: GridStack): GridStack {
+  if (!this.opts.staticGrid && typeof this.opts.removable === 'string') {
+    let trashEl = document.querySelector(this.opts.removable) as HTMLElement;
+    if (!trashEl) return this;
+    // only register ONE drop-over/dropout callback for the 'trash', and it will
+    // update the passed in item and parent grid because the 'trash' is a shared resource anyway,
+    // and Native DD only has 1 event CB (having a list and technically a per grid removableOptions complicates things greatly)
+    if (!dd.isDroppable(trashEl)) {
+      dd.droppable(trashEl, this.opts.removableOptions)
+        .on(trashEl, 'dropover', (event, el) => _itemRemoving(el, true))
+        .on(trashEl, 'dropout',  (event, el) => _itemRemoving(el, false));
+    }
+  }
+  return this;
+}
+
+/**
+ * call to setup dragging in from the outside (say toolbar), by specifying the class selection and options.
+ * Called during GridStack.init() as options, but can also be called directly (last param are used) in case the toolbar
+ * is dynamically create and needs to change later.
+ **/
+GridStack.setupDragIn = function(this: GridStack, dragIn?: string, dragInOptions?: DDDragInOpt) {
+  if (dragInOptions?.pause !== undefined) {
+    DDManager.pauseDrag = dragInOptions.pause;
+  }
+
+  if (typeof dragIn === 'string') {
+    dragInOptions = {...dragInDefaultOptions, ...(dragInOptions || {})};
+    Utils.getElements(dragIn).forEach(el => {
+      if (!dd.isDraggable(el)) dd.dragIn(el, dragInOptions);
+    });
+  }
+}
+
+/** @internal prepares the element for drag&drop **/
+GridStack.prototype._prepareDragDropByNode = function(this: GridStack, node: GridStackNode): GridStack {
+  let el = node.el;
+  const noMove = node.noMove || this.opts.disableDrag;
+  const noResize = node.noResize || this.opts.disableResize;
+
+  // check for disabled grid first
+  if (this.opts.staticGrid || (noMove && noResize)) {
+    if (node._initDD) {
+      this._removeDD(el); // nukes everything instead of just disable, will add some styles back next
+      delete node._initDD;
+    }
+    el.classList.add('ui-draggable-disabled', 'ui-resizable-disabled'); // add styles one might depend on #1435
+    return this;
+  }
+
+  if (!node._initDD) {
+    // variables used/cashed between the 3 start/move/end methods, in addition to node passed above
+    let cellWidth: number;
+    let cellHeight: number;
+
+    /** called when item starts moving/resizing */
+    let onStartMoving = (event: Event, ui: DDUIData) => {
+      // trigger any 'dragstart' / 'resizestart' manually
+      if (this._gsEventHandler[event.type]) {
+        this._gsEventHandler[event.type](event, event.target);
+      }
+      cellWidth = this.cellWidth();
+      cellHeight = this.getCellHeight(true); // force pixels for calculations
+
+      this._onStartMoving(el, event, ui, node, cellWidth, cellHeight);
+    }
+
+    /** called when item is being dragged/resized */
+    let dragOrResize = (event: Event, ui: DDUIData) => {
+      this._dragOrResize(el, event, ui, node, cellWidth, cellHeight);
+    }
+
+    /** called when the item stops moving/resizing */
+    let onEndMoving = (event: Event) => {
+      this.placeholder.remove();
+      delete node._moving;
+      delete node._event;
+      delete node._lastTried;
+
+      // if the item has moved to another grid, we're done here
+      let target: GridItemHTMLElement = event.target as GridItemHTMLElement;
+      if (!target.gridstackNode || target.gridstackNode.grid !== this) return;
+
+      node.el = target;
+
+      if (node._isAboutToRemove) {
+        let gridToNotify = el.gridstackNode.grid;
+        if (gridToNotify._gsEventHandler[event.type]) {
+          gridToNotify._gsEventHandler[event.type](event, target);
+        }
+        this._removeDD(el);
+        gridToNotify.engine.removedNodes.push(node);
+        gridToNotify._triggerRemoveEvent();
+        // break circular links and remove DOM
+        delete el.gridstackNode;
+        delete node.el;
+        el.remove();
+      } else {
+        Utils.removePositioningStyles(target);
+        if (node._temporaryRemoved) {
+          // got removed - restore item back to before dragging position
+          Utils.copyPos(node, node._orig);// @ts-ignore
+          this._writePosAttr(target, node);
+          this.engine.addNode(node);
+        } else {
+          // move to new placeholder location
+          this._writePosAttr(target, node);
+        }
+        if (this._gsEventHandler[event.type]) {
+          this._gsEventHandler[event.type](event, target);
+        }
+      }
+      // @ts-ignore
+      this._extraDragRow = 0;// @ts-ignore
+      this._updateContainerHeight();// @ts-ignore
+      this._triggerChangeEvent();
+
+      this.engine.endUpdate();
+    }
+
+    dd.draggable(el, {
+      start: onStartMoving,
+      stop: onEndMoving,
+      drag: dragOrResize
+    }).resizable(el, {
+      start: onStartMoving,
+      stop: onEndMoving,
+      resize: dragOrResize
+    });
+    node._initDD = true; // we've set DD support now
+  }
+
+  // finally fine tune move vs resize by disabling any part...
+  dd.draggable(el, noMove ? 'disable' : 'enable')
+    .resizable(el, noResize ? 'disable' : 'enable');
+
+  return this;
+}
+
+/** @internal called when item is starting a drag/resize */
+GridStack.prototype._onStartMoving = function(this: GridStack, el: GridItemHTMLElement, event: Event, ui: DDUIData, node: GridStackNode, cellWidth: number, cellHeight: number) {
+  this.engine.cleanNodes()
+    .beginUpdate(node);
+  // @ts-ignore
+  this._writePosAttr(this.placeholder, node)
+  this.el.appendChild(this.placeholder);
+  // console.log('_onStartMoving placeholder') // TEST
+
+  node.el = this.placeholder;
+  node._lastUiPosition = ui.position;
+  node._prevYPix = ui.position.top;
+  node._moving = (event.type === 'dragstart'); // 'dropover' are not initially moving so they can go exactly where they enter (will push stuff out of the way)
+  delete node._lastTried;
+
+  if (event.type === 'dropover' && node._temporaryRemoved) {
+    // console.log('engine.addNode x=' + node.x); // TEST
+    this.engine.addNode(node); // will add, fix collisions, update attr and clear _temporaryRemoved
+    node._moving = true; // AFTER, mark as moving object (wanted fix location before)
+  }
+
+  // set the min/max resize info
+  this.engine.cacheRects(cellWidth, cellHeight, this.opts.marginTop as number, this.opts.marginRight as number, this.opts.marginBottom as number, this.opts.marginLeft as number);
+  if (event.type === 'resizestart') {
+    dd.resizable(el, 'option', 'minWidth', cellWidth * (node.minW || 1))
+      .resizable(el, 'option', 'minHeight', cellHeight * (node.minH || 1));
+    if (node.maxW) { dd.resizable(el, 'option', 'maxWidth', cellWidth * node.maxW); }
+    if (node.maxH) { dd.resizable(el, 'option', 'maxHeight', cellHeight * node.maxH); }
+  }
+}
+
+/** @internal called when item leaving our area by either cursor dropout event
+ * or shape is outside our boundaries. remove it from us, and mark temporary if this was
+ * our item to start with else restore prev node values from prev grid it came from.
+ **/
+GridStack.prototype._leave = function(this: GridStack, el: GridItemHTMLElement, helper?: GridItemHTMLElement)  {
+  let node = el.gridstackNode;
+  if (!node) return;
+
+  dd.off(el, 'drag'); // no need to track while being outside
+
+  // this gets called when cursor leaves and shape is outside, so only do this once
+  if (node._temporaryRemoved) return;
+  node._temporaryRemoved = true;
+
+  this.engine.removeNode(node); // remove placeholder as well, otherwise it's a sign node is not in our list, which is a bigger issue
+  node.el = node._isExternal && helper ? helper : el; // point back to real item being dragged
+
+  if (this.opts.removable === true) { // boolean vs a class string
+    // item leaving us and we are supposed to remove on leave (no need to drag onto trash) mark it so
+    _itemRemoving(el, true);
+  }
+
+  // finally if item originally came from another grid, but left us, restore things back to prev info
+  if (el._gridstackNodeOrig) {
+    // console.log('leave delete _gridstackNodeOrig') // TEST
+    el.gridstackNode = el._gridstackNodeOrig;
+    delete el._gridstackNodeOrig;
+  } else if (node._isExternal) {
+    // item came from outside (like a toolbar) so nuke any node info
+    delete node.el;
+    delete el.gridstackNode;
+    // and restore all nodes back to original
+    this.engine.restoreInitial();
+  }
+}
+
+/** @internal called when item is being dragged/resized */
+GridStack.prototype._dragOrResize = function(this: GridStack, el: GridItemHTMLElement, event: MouseEvent, ui: DDUIData,
+  node: GridStackNode, cellWidth: number, cellHeight: number)  {
+  let p = {...node._orig}; // could be undefined (_isExternal) which is ok (drag only set x,y and w,h will default to node value)
+  let resizing: boolean;
+  let mLeft = this.opts.marginLeft as number,
+    mRight = this.opts.marginRight as number,
+    mTop = this.opts.marginTop as number,
+    mBottom = this.opts.marginBottom as number;
+
+  // if margins (which are used to pass mid point by) are large relative to cell height/width, reduce them down #1855
+  let mHeight = Math.round(cellHeight * 0.1),
+    mWidth = Math.round(cellWidth * 0.1);
+  mLeft = Math.min(mLeft, mWidth);
+  mRight = Math.min(mRight, mWidth);
+  mTop = Math.min(mTop, mHeight);
+  mBottom = Math.min(mBottom, mHeight);
+
+  if (event.type === 'drag') {
+    if (node._temporaryRemoved) return; // handled by dropover
+    let distance = ui.position.top - node._prevYPix;
+    node._prevYPix = ui.position.top;
+    Utils.updateScrollPosition(el, ui.position, distance);
+
+    // get new position taking into account the margin in the direction we are moving! (need to pass mid point by margin)
+    let left = ui.position.left + (ui.position.left > node._lastUiPosition.left  ? -mRight : mLeft);
+    let top = ui.position.top + (ui.position.top > node._lastUiPosition.top  ? -mBottom : mTop);
+    p.x = Math.round(left / cellWidth);
+    p.y = Math.round(top / cellHeight);
+
+    // @ts-ignore// if we're at the bottom hitting something else, grow the grid so cursor doesn't leave when trying to place below others
+    let prev = this._extraDragRow;
+    if (this.engine.collide(node, p)) {
+      let row = this.getRow();
+      let extra = Math.max(0, (p.y + node.h) - row);
+      if (this.opts.maxRow && row + extra > this.opts.maxRow) {
+        extra = Math.max(0, this.opts.maxRow - row);
+      }// @ts-ignore
+      this._extraDragRow = extra;// @ts-ignore
+    } else this._extraDragRow = 0;// @ts-ignore
+    if (this._extraDragRow !== prev) this._updateContainerHeight();
+
+    if (node.x === p.x && node.y === p.y) return; // skip same
+    // DON'T skip one we tried as we might have failed because of coverage <50% before
+    // if (node._lastTried && node._lastTried.x === x && node._lastTried.y === y) return;
+  } else if (event.type === 'resize')  {
+    if (p.x < 0) return;
+    // Scrolling page if needed
+    Utils.updateScrollResize(event, el, cellHeight);
+
+    // get new size
+    p.w = Math.round((ui.size.width - mLeft) / cellWidth);
+    p.h = Math.round((ui.size.height - mTop) / cellHeight);
+    if (node.w === p.w && node.h === p.h) return;
+    if (node._lastTried && node._lastTried.w === p.w && node._lastTried.h === p.h) return; // skip one we tried (but failed)
+
+    // if we size on left/top side this might move us, so get possible new position as well
+    let left = ui.position.left + mLeft;
+    let top = ui.position.top + mTop;
+    p.x = Math.round(left / cellWidth);
+    p.y = Math.round(top / cellHeight);
+
+    resizing = true;
+  }
+
+  node._event = event;
+  node._lastTried = p; // set as last tried (will nuke if we go there)
+  let rect: GridStackPosition = { // screen pix of the dragged box
+    x: ui.position.left + mLeft,
+    y: ui.position.top + mTop,
+    w: (ui.size ? ui.size.width : node.w * cellWidth) - mLeft - mRight,
+    h: (ui.size ? ui.size.height : node.h * cellHeight) - mTop - mBottom
+  };
+  if (this.engine.moveNodeCheck(node, {...p, cellWidth, cellHeight, rect, resizing})) {
+    node._lastUiPosition = ui.position;
+    this.engine.cacheRects(cellWidth, cellHeight, mTop, mRight, mBottom, mLeft);
+    delete node._skipDown;
+    if (resizing && node.subGrid) { (node.subGrid as GridStack).onParentResize(); }// @ts-ignore
+    this._extraDragRow = 0;// @ts-ignore
+    this._updateContainerHeight();
+
+    let target = event.target as GridItemHTMLElement;// @ts-ignore
+    this._writePosAttr(target, node);
+    if (this._gsEventHandler[event.type]) {
+      this._gsEventHandler[event.type](event, target);
+    }
+  }
+}
+
+/**
+ * Enables/Disables moving.
+ * @param els widget or selector to modify.
+ * @param val if true widget will be draggable.
+ */
+GridStack.prototype.movable = function(this: GridStack, els: GridStackElement, val: boolean): GridStack {
+  if (this.opts.staticGrid) return this; // can't move a static grid!
+  GridStack.getElements(els).forEach(el => {
+    let node = el.gridstackNode;
+    if (!node) return;
+    if (val) delete node.noMove; else node.noMove = true;
+    this._prepareDragDropByNode(node); // init DD if need be, and adjust
+  });
+  return this;
+}
+
+/**
+ * Enables/Disables resizing.
+ * @param els  widget or selector to modify
+ * @param val  if true widget will be resizable.
+ */
+GridStack.prototype.resizable = function(this: GridStack, els: GridStackElement, val: boolean): GridStack {
+  if (this.opts.staticGrid) return this; // can't resize a static grid!
+  GridStack.getElements(els).forEach(el => {
+    let node = el.gridstackNode;
+    if (!node) return;
+    if (val) delete node.noResize; else node.noResize = true;
+    this._prepareDragDropByNode(node); // init DD if need be, and adjust
+  });
+  return this;
+}
+
+/**
+  * Temporarily disables widgets moving/resizing.
+  * If you want a more permanent way (which freezes up resources) use `setStatic(true)` instead.
+  * Note: no-op for static grid
+  * This is a shortcut for:
+  * @example
+  *  grid.enableMove(false);
+  *  grid.enableResize(false);
+  */
+GridStack.prototype.disable = function(this: GridStack): GridStack {
+  if (this.opts.staticGrid) return;
+  this.enableMove(false);
+  this.enableResize(false);// @ts-ignore
+  this._triggerEvent('disable');
+  return this;
+}
+
+/**
+  * Re-enables widgets moving/resizing - see disable().
+  * Note: no-op for static grid.
+  * This is a shortcut for:
+  * @example
+  *  grid.enableMove(true);
+  *  grid.enableResize(true);
+  */
+GridStack.prototype.enable = function(this: GridStack): GridStack {
+  if (this.opts.staticGrid) return;
+  this.enableMove(true);
+  this.enableResize(true);// @ts-ignore
+  this._triggerEvent('enable');
+  return this;
+}
+
+/** Enables/disables widget moving. No-op for static grids. */
+GridStack.prototype.enableMove = function(this: GridStack, doEnable: boolean): GridStack {
+  if (this.opts.staticGrid) return this; // can't move a static grid!
+  this.opts.disableDrag = !doEnable; // FIRST before we update children as grid overrides #1658
+  this.engine.nodes.forEach(n => this.movable(n.el, doEnable));
+  return this;
+}
+
+/** Enables/disables widget resizing. No-op for static grids. */
+GridStack.prototype.enableResize = function(this: GridStack, doEnable: boolean): GridStack {
+  if (this.opts.staticGrid) return this; // can't size a static grid!
+  this.opts.disableResize = !doEnable; // FIRST before we update children as grid overrides #1658
+  this.engine.nodes.forEach(n => this.resizable(n.el, doEnable));
+  return this;
+}
+
+/** removes any drag&drop present (called during destroy) */
+GridStack.prototype._removeDD = function(this: GridStack, el: DDElementHost): GridStack {
+  dd.draggable(el, 'destroy').resizable(el, 'destroy');
+  if (el.gridstackNode) {
+    delete el.gridstackNode._initDD; // reset our DD init flag
+  }
+  delete el.ddElement;
+  return this;
+}
+