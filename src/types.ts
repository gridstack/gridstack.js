/**
<<<<<<< HEAD
 * types.ts 6.0.2-dev
 * Copyright (c) 2021-2022 Alain Dumesny - see GridStack root license
=======
 * types.ts 6.0.3
 * Copyright (c) 2021 Alain Dumesny - see GridStack root license
>>>>>>> 884bdb19
 */

import { GridStack } from './gridstack';
import { GridStackEngine } from './gridstack-engine';

// default values for grid options - used during init and when saving out
export const gridDefaults: GridStackOptions = {
  alwaysShowResizeHandle: 'mobile',
  animate: true,
  auto: true,
  cellHeight: 'auto',
  cellHeightThrottle: 100,
  cellHeightUnit: 'px',
  column: 12,
  draggable: { handle: '.grid-stack-item-content', appendTo: 'body' },
  handle: '.grid-stack-item-content',
  itemClass: 'grid-stack-item',
  margin: 10,
  marginUnit: 'px',
  maxRow: 0,
  minRow: 0,
  oneColumnSize: 768,
  placeholderClass: 'grid-stack-placeholder',
  placeholderText: '',
  removableOptions: { accept: '.grid-stack-item' },
  resizable: { handles: 'se' },
  rtl: 'auto',

  // **** same as not being set ****
  // disableDrag: false,
  // disableOneColumnMode: false,
  // disableResize: false,
  // float: false,
  // handleClass: null,
  // oneColumnModeDomSort: false,
  // removable: false,
  // staticGrid: false,
  // styleInHead: false,
};

/** default dragIn options */
export const dragInDefaultOptions: DDDragInOpt = {
  handle: '.grid-stack-item-content',
  appendTo: 'body',
  // revert: 'invalid',
  // scroll: false,
};

/** different layout options when changing # of columns,
 * including a custom function that takes new/old column count, and array of new/old positions
 * Note: new list may be partially already filled if we have a cache of the layout at that size and new items were added later.
 */
export type ColumnOptions = 'moveScale' | 'move' | 'scale' | 'none' |
  ((column: number, oldColumn: number, nodes: GridStackNode[], oldNodes: GridStackNode[]) => void);

export type numberOrString = number | string;
export interface GridItemHTMLElement extends HTMLElement {
  /** pointer to grid node instance */
  gridstackNode?: GridStackNode;
  /** @internal */
  _gridstackNodeOrig?: GridStackNode;
}

export type GridStackElement = string | HTMLElement | GridItemHTMLElement;

export type GridStackEventHandlerCallback = (event: Event, arg2?: GridItemHTMLElement | GridStackNode | GridStackNode[], newNode?: GridStackNode) => void;

/**
 * Defines the options for a Grid
 */
export interface GridStackOptions {
  /**
   * accept widgets dragged from other grids or from outside (default: `false`). Can be:
   * `true` (uses `'.grid-stack-item'` class filter) or `false`,
   * string for explicit class name,
   * function returning a boolean. See [example](http://gridstack.github.io/gridstack.js/demo/two.html)
   */
  acceptWidgets?: boolean | string | ((element: Element) => boolean);

  /** possible values (default: `mobile`) - does not apply to non-resizable widgets
    * `false` the resizing handles are only shown while hovering over a widget
    * `true` the resizing handles are always shown
    * 'mobile' if running on a mobile device, default to `true` (since there is no hovering per say), else `false`.
    * this uses this condition on browser agent check:
    `alwaysShowResizeHandle: /Android|webOS|iPhone|iPad|iPod|BlackBerry|IEMobile|Opera Mini/i.test( navigator.userAgent )`
    See [example](http://gridstack.github.io/gridstack.js/demo/mobile.html) */
  alwaysShowResizeHandle?: true | false | 'mobile';

  /** turns animation on (default?: true) */
  animate?: boolean;

  /** if false gridstack will not initialize existing items (default?: true) */
  auto?: boolean;

  /**
   * one cell height (default?: 'auto'). Can be:
   *  an integer (px)
   *  a string (ex: '100px', '10em', '10rem'). Note: % doesn't right - see demo/cell-height.html
   *  0, in which case the library will not generate styles for rows. Everything must be defined in your own CSS files.
   *  'auto' - height will be calculated for square cells (width / column) and updated live as you resize the window - also see `cellHeightThrottle`
   *  'initial' - similar to 'auto' (start at square cells) but stay that size during window resizing.
   */
  cellHeight?: numberOrString;

  /** throttle time delay (in ms) used when cellHeight='auto' to improve performance vs usability (default?: 100).
   * A value of 0 will make it instant at a cost of re-creating the CSS file at ever window resize event!
   * */
  cellHeightThrottle?: number;

  /** (internal) unit for cellHeight (default? 'px') which is set when a string cellHeight with a unit is passed (ex: '10rem') */
  cellHeightUnit?: string;

  /** list of children item to create when calling load() or addGrid() */
  children?: GridStackWidget[];

  /** number of columns (default?: 12). Note: IF you change this, CSS also have to change. See https://github.com/gridstack/gridstack.js#change-grid-columns.
   * Note: for nested grids, it is recommended to use 'auto' which will always match the container grid-item current width (in column) to keep inside and outside
   * items always to same. flag is not supported for regular non-nested grids.
   */
  column?: number | 'auto';

  /** additional class on top of '.grid-stack' (which is required for our CSS) to differentiate this instance.
  Note: only used by addGrid(), else your element should have the needed class */
  class?: string;

  /** disallows dragging of widgets (default?: false) */
  disableDrag?: boolean;

  /** disables the onColumnMode when the grid width is less than oneColumnSize (default?: false) */
  disableOneColumnMode?: boolean;

  /** disallows resizing of widgets (default?: false). */
  disableResize?: boolean;

  /** allows to override UI draggable options. (default?: { handle?: '.grid-stack-item-content', appendTo?: 'body' }) */
  draggable?: DDDragOpt;

  /** @internal Use `GridStack.setupDragIn()` instead (global, not per grid). old way to allow external items to be draggable. (default: undefined) */
  dragIn?: string;

  /** @internal Use `GridStack.setupDragIn()` instead (global, not per grid).  old way to allow external items to be draggable. (default: undefined) */
  dragInOptions?: DDDragInOpt;

  /** let user drag nested grid items out of a parent or not (default true - not supported yet) */
  //dragOut?: boolean;

  /** the type of engine to create (so you can subclass) default to GridStackEngine */
  engineClass?: typeof GridStackEngine;

  /** enable floating widgets (default?: false) See example (http://gridstack.github.io/gridstack.js/demo/float.html) */
  float?: boolean;

  /** draggable handle selector (default?: '.grid-stack-item-content') */
  handle?: string;

  /** draggable handle class (e.g. 'grid-stack-item-content'). If set 'handle' is ignored (default?: null) */
  handleClass?: string;

  /** id used to debug grid instance, not currently stored in DOM attributes */
  id?: numberOrString;

  /** additional widget class (default?: 'grid-stack-item') */
  itemClass?: string;

  /**
   * gap between grid item and content (default?: 10). This will set all 4 sides and support the CSS formats below
   *  an integer (px)
   *  a string with possible units (ex: '2em', '20px', '2rem')
   *  string with space separated values (ex: '5px 10px 0 20px' for all 4 sides, or '5em 10em' for top/bottom and left/right pairs like CSS).
   * Note: all sides must have same units (last one wins, default px)
   */
  margin?: numberOrString;

  /** OLD way to optionally set each side - use margin: '5px 10px 0 20px' instead. Used internally to store each side. */
  marginTop?: numberOrString;
  marginRight?: numberOrString;
  marginBottom?: numberOrString;
  marginLeft?: numberOrString;

  /** (internal) unit for margin (default? 'px') set when `margin` is set as string with unit (ex: 2rem') */
  marginUnit?: string;

  /** maximum rows amount. Default? is 0 which means no maximum rows */
  maxRow?: number;

  /** minimum rows amount. Default is `0`. You can also do this with `min-height` CSS attribute
   * on the grid div in pixels, which will round to the closest row.
   */
  minRow?: number;

  /** minimal width before grid will be shown in one column mode (default?: 768) */
  oneColumnSize?: number;

  /**
   * set to true if you want oneColumnMode to use the DOM order and ignore x,y from normal multi column
   * layouts during sorting. This enables you to have custom 1 column layout that differ from the rest. (default?: false)
   */
  oneColumnModeDomSort?: boolean;

  /** class for placeholder (default?: 'grid-stack-placeholder') */
  placeholderClass?: string;

  /** placeholder default content (default?: '') */
  placeholderText?: string;

  /** allows to override UI resizable options. (default?: { handles: 'se' }) */
  resizable?: DDResizeOpt;

  /**
   * if true widgets could be removed by dragging outside of the grid. It could also be a selector string (ex: ".trash"),
   * in this case widgets will be removed by dropping them there (default?: false)
   * See example (http://gridstack.github.io/gridstack.js/demo/two.html)
   */
  removable?: boolean | string;

  /** allows to override UI removable options. (default?: { accept: '.grid-stack-item' }) */
  removableOptions?: DDRemoveOpt;

  /** fix grid number of rows. This is a shortcut of writing `minRow:N, maxRow:N`. (default `0` no constrain) */
  row?: number;

  /**
   * if true turns grid to RTL. Possible values are true, false, 'auto' (default?: 'auto')
   * See [example](http://gridstack.github.io/gridstack.js/demo/rtl.html)
   */
  rtl?: boolean | 'auto';

  /**
   * makes grid static (default?: false). If `true` widgets are not movable/resizable.
   * You don't even need draggable/resizable. A CSS class
   * 'grid-stack-static' is also added to the element.
   */
  staticGrid?: boolean;

  /** if `true` will add style element to `<head>` otherwise will add it to element's parent node (default `false`). */
  styleInHead?: boolean;

  /** list of differences in options for automatically created sub-grids under us */
  subGrid?: GridStackOptions;

  /** enable/disable the creation of sub-grids on the fly (drop over other items) */
  subGridDynamic?: boolean;
}

/** options used during GridStackEngine.moveNode() */
export interface GridStackMoveOpts extends GridStackPosition {
  /** node to skip collision */
  skip?: GridStackNode;
  /** do we pack (default true) */
  pack?: boolean;
  /** true if we are calling this recursively to prevent simple swap or coverage collision - default false*/
  nested?: boolean;
  /** vars to calculate other cells coordinates */
  cellWidth?: number;
  cellHeight?: number;
  marginTop?: number;
  marginBottom?: number;
  marginLeft?: number;
  marginRight?: number;
  /** position in pixels of the currently dragged items (for overlap check) */
  rect?: GridStackPosition;
  /** true if we're live resizing */
  resizing?: boolean;
  /** best node (most coverage) we collied with */
  collide?: GridStackNode;
}

export interface GridStackPosition {
  /** widget position x (default?: 0) */
  x?: number;
  /** widget position y (default?: 0) */
  y?: number;
  /** widget dimension width (default?: 1) */
  w?: number;
  /** widget dimension height (default?: 1) */
  h?: number;
}

/**
 * GridStack Widget creation options
 */
export interface GridStackWidget extends GridStackPosition {
  /** if true then x, y parameters will be ignored and widget will be places on the first available position (default?: false) */
  autoPosition?: boolean;
  /** minimum width allowed during resize/creation (default?: undefined = un-constrained) */
  minW?: number;
  /** maximum width allowed during resize/creation (default?: undefined = un-constrained) */
  maxW?: number;
  /** minimum height allowed during resize/creation (default?: undefined = un-constrained) */
  minH?: number;
  /** maximum height allowed during resize/creation (default?: undefined = un-constrained) */
  maxH?: number;
  /** prevent resizing (default?: undefined = un-constrained) */
  noResize?: boolean;
  /** prevents moving (default?: undefined = un-constrained) */
  noMove?: boolean;
  /** prevents being moved by others during their (default?: undefined = un-constrained) */
  locked?: boolean;
  /** widgets can have their own custom resize handles. For example 'e,w' will make that particular widget only resize east and west. See `resizable: {handles: string}` option */
  resizeHandles?: string;
  /** value for `gs-id` stored on the widget (default?: undefined) */
  id?: numberOrString;
  /** html to append inside as content */
  content?: string;
  /** optional nested grid options and list of children, which then turns into actual instance at runtime */
  subGrid?: GridStackOptions | GridStack;
}

/** Drag&Drop resize options */
export interface DDResizeOpt {
  /** do resize handle hide by default until mouse over ? - default: true on desktop, false on mobile*/
  autoHide?: boolean;
  /**
   * sides where you can resize from (ex: 'e, se, s, sw, w') - default 'se' (south-east)
   * Note: it is not recommended to resize from the top sides as weird side effect may occur.
  */
  handles?: string;
}

/** Drag&Drop remove options */
export interface DDRemoveOpt {
  /** class that can be removed (default?: '.' + opts.itemClass) */
  accept?: string;
}

/** Drag&Drop dragging options */
export interface DDDragOpt {
  /** class selector of items that can be dragged. default to '.grid-stack-item-content' */
  handle?: string;
  /** default to 'body' */
  appendTo?: string;
  /** if set (true | msec), dragging placement (collision) will only happen after a pause by the user. Note: this is Global */
  pause?: boolean | number;
  /** default to `true` */
  // scroll?: boolean;
  /** parent constraining where item can be dragged out from (default: null = no constrain) */
  // containment?: string;
}
export interface DDDragInOpt extends DDDragOpt {
  /** helper function when dropping (ex: 'clone' or your own method) */
  helper?: string | ((event: Event) => HTMLElement);
  /** used when dragging item from the outside, and canceling (ex: 'invalid' or your own method)*/
  // revert?: string | ((event: Event) => HTMLElement);
}

export interface Size {
  width: number;
  height: number;
}
export interface Position {
  top: number;
  left: number;
}
export interface Rect extends Size, Position {}

/** data that is passed during drag and resizing callbacks */
export interface DDUIData {
  position?: Position;
  size?: Size;
  /* fields not used by GridStack but sent by jq ? leave in case we go back to them...
  originalPosition? : Position;
  offset?: Position;
  originalSize?: Size;
  element?: HTMLElement[];
  helper?: HTMLElement[];
  originalElement?: HTMLElement[];
  */
}

/**
 * internal descriptions describing the items in the grid
 */
export interface GridStackNode extends GridStackWidget {
  /** pointer back to HTML element */
  el?: GridItemHTMLElement;
  /** pointer back to Grid instance */
  grid?: GridStack;
  /** @internal internal id used to match when cloning engines or saving column layouts */
  _id?: number;
  /** @internal */
  _dirty?: boolean;
  /** @internal */
  _updating?: boolean;
  /** @internal true when over trash/another grid so we don't bother removing drag CSS style that would animate back to old position */
  _isAboutToRemove?: boolean;
  /** @internal true if item came from outside of the grid -> actual item need to be moved over */
  _isExternal?: boolean;
  /** @internal Mouse event that's causing moving|resizing */
  _event?: MouseEvent;
  /** @internal moving vs resizing */
  _moving?: boolean;
  /** @internal true if we jumped down past item below (one time jump so we don't have to totally pass it) */
  _skipDown?: boolean;
  /** @internal original values before a drag/size */
  _orig?: GridStackPosition;
  /** @internal position in pixels used during collision check  */
  _rect?: GridStackPosition;
  /** @internal top/left pixel location before a drag so we can detect direction of move from last position*/
  _lastUiPosition?: Position;
  /** @internal set on the item being dragged/resized remember the last positions we've tried (but failed) so we don't try again during drag/resize */
  _lastTried?: GridStackPosition;
  /** @internal position willItFit() will use to position the item */
  _willFitPos?: GridStackPosition;
  /** @internal last drag Y pixel position used to incrementally update V scroll bar */
  _prevYPix?: number;
  /** @internal true if we've remove the item from ourself (dragging out) but might revert it back (release on nothing -> goes back) */
  _temporaryRemoved?: boolean;
  /** @internal true if we should remove DOM element on _notify() rather than clearing _id (old way) */
  _removeDOM?: boolean;
  /** @internal */
  _initDD?: boolean;
}
<|MERGE_RESOLUTION|>--- conflicted
+++ resolved
@@ -1,420 +1,415 @@
-/**
-<<<<<<< HEAD
- * types.ts 6.0.2-dev
- * Copyright (c) 2021-2022 Alain Dumesny - see GridStack root license
-=======
- * types.ts 6.0.3
- * Copyright (c) 2021 Alain Dumesny - see GridStack root license
->>>>>>> 884bdb19
- */
-
-import { GridStack } from './gridstack';
-import { GridStackEngine } from './gridstack-engine';
-
-// default values for grid options - used during init and when saving out
-export const gridDefaults: GridStackOptions = {
-  alwaysShowResizeHandle: 'mobile',
-  animate: true,
-  auto: true,
-  cellHeight: 'auto',
-  cellHeightThrottle: 100,
-  cellHeightUnit: 'px',
-  column: 12,
-  draggable: { handle: '.grid-stack-item-content', appendTo: 'body' },
-  handle: '.grid-stack-item-content',
-  itemClass: 'grid-stack-item',
-  margin: 10,
-  marginUnit: 'px',
-  maxRow: 0,
-  minRow: 0,
-  oneColumnSize: 768,
-  placeholderClass: 'grid-stack-placeholder',
-  placeholderText: '',
-  removableOptions: { accept: '.grid-stack-item' },
-  resizable: { handles: 'se' },
-  rtl: 'auto',
-
-  // **** same as not being set ****
-  // disableDrag: false,
-  // disableOneColumnMode: false,
-  // disableResize: false,
-  // float: false,
-  // handleClass: null,
-  // oneColumnModeDomSort: false,
-  // removable: false,
-  // staticGrid: false,
-  // styleInHead: false,
-};
-
-/** default dragIn options */
-export const dragInDefaultOptions: DDDragInOpt = {
-  handle: '.grid-stack-item-content',
-  appendTo: 'body',
-  // revert: 'invalid',
-  // scroll: false,
-};
-
-/** different layout options when changing # of columns,
- * including a custom function that takes new/old column count, and array of new/old positions
- * Note: new list may be partially already filled if we have a cache of the layout at that size and new items were added later.
- */
-export type ColumnOptions = 'moveScale' | 'move' | 'scale' | 'none' |
-  ((column: number, oldColumn: number, nodes: GridStackNode[], oldNodes: GridStackNode[]) => void);
-
-export type numberOrString = number | string;
-export interface GridItemHTMLElement extends HTMLElement {
-  /** pointer to grid node instance */
-  gridstackNode?: GridStackNode;
-  /** @internal */
-  _gridstackNodeOrig?: GridStackNode;
-}
-
-export type GridStackElement = string | HTMLElement | GridItemHTMLElement;
-
-export type GridStackEventHandlerCallback = (event: Event, arg2?: GridItemHTMLElement | GridStackNode | GridStackNode[], newNode?: GridStackNode) => void;
-
-/**
- * Defines the options for a Grid
- */
-export interface GridStackOptions {
-  /**
-   * accept widgets dragged from other grids or from outside (default: `false`). Can be:
-   * `true` (uses `'.grid-stack-item'` class filter) or `false`,
-   * string for explicit class name,
-   * function returning a boolean. See [example](http://gridstack.github.io/gridstack.js/demo/two.html)
-   */
-  acceptWidgets?: boolean | string | ((element: Element) => boolean);
-
-  /** possible values (default: `mobile`) - does not apply to non-resizable widgets
-    * `false` the resizing handles are only shown while hovering over a widget
-    * `true` the resizing handles are always shown
-    * 'mobile' if running on a mobile device, default to `true` (since there is no hovering per say), else `false`.
-    * this uses this condition on browser agent check:
-    `alwaysShowResizeHandle: /Android|webOS|iPhone|iPad|iPod|BlackBerry|IEMobile|Opera Mini/i.test( navigator.userAgent )`
-    See [example](http://gridstack.github.io/gridstack.js/demo/mobile.html) */
-  alwaysShowResizeHandle?: true | false | 'mobile';
-
-  /** turns animation on (default?: true) */
-  animate?: boolean;
-
-  /** if false gridstack will not initialize existing items (default?: true) */
-  auto?: boolean;
-
-  /**
-   * one cell height (default?: 'auto'). Can be:
-   *  an integer (px)
-   *  a string (ex: '100px', '10em', '10rem'). Note: % doesn't right - see demo/cell-height.html
-   *  0, in which case the library will not generate styles for rows. Everything must be defined in your own CSS files.
-   *  'auto' - height will be calculated for square cells (width / column) and updated live as you resize the window - also see `cellHeightThrottle`
-   *  'initial' - similar to 'auto' (start at square cells) but stay that size during window resizing.
-   */
-  cellHeight?: numberOrString;
-
-  /** throttle time delay (in ms) used when cellHeight='auto' to improve performance vs usability (default?: 100).
-   * A value of 0 will make it instant at a cost of re-creating the CSS file at ever window resize event!
-   * */
-  cellHeightThrottle?: number;
-
-  /** (internal) unit for cellHeight (default? 'px') which is set when a string cellHeight with a unit is passed (ex: '10rem') */
-  cellHeightUnit?: string;
-
-  /** list of children item to create when calling load() or addGrid() */
-  children?: GridStackWidget[];
-
-  /** number of columns (default?: 12). Note: IF you change this, CSS also have to change. See https://github.com/gridstack/gridstack.js#change-grid-columns.
-   * Note: for nested grids, it is recommended to use 'auto' which will always match the container grid-item current width (in column) to keep inside and outside
-   * items always to same. flag is not supported for regular non-nested grids.
-   */
-  column?: number | 'auto';
-
-  /** additional class on top of '.grid-stack' (which is required for our CSS) to differentiate this instance.
-  Note: only used by addGrid(), else your element should have the needed class */
-  class?: string;
-
-  /** disallows dragging of widgets (default?: false) */
-  disableDrag?: boolean;
-
-  /** disables the onColumnMode when the grid width is less than oneColumnSize (default?: false) */
-  disableOneColumnMode?: boolean;
-
-  /** disallows resizing of widgets (default?: false). */
-  disableResize?: boolean;
-
-  /** allows to override UI draggable options. (default?: { handle?: '.grid-stack-item-content', appendTo?: 'body' }) */
-  draggable?: DDDragOpt;
-
-  /** @internal Use `GridStack.setupDragIn()` instead (global, not per grid). old way to allow external items to be draggable. (default: undefined) */
-  dragIn?: string;
-
-  /** @internal Use `GridStack.setupDragIn()` instead (global, not per grid).  old way to allow external items to be draggable. (default: undefined) */
-  dragInOptions?: DDDragInOpt;
-
-  /** let user drag nested grid items out of a parent or not (default true - not supported yet) */
-  //dragOut?: boolean;
-
-  /** the type of engine to create (so you can subclass) default to GridStackEngine */
-  engineClass?: typeof GridStackEngine;
-
-  /** enable floating widgets (default?: false) See example (http://gridstack.github.io/gridstack.js/demo/float.html) */
-  float?: boolean;
-
-  /** draggable handle selector (default?: '.grid-stack-item-content') */
-  handle?: string;
-
-  /** draggable handle class (e.g. 'grid-stack-item-content'). If set 'handle' is ignored (default?: null) */
-  handleClass?: string;
-
-  /** id used to debug grid instance, not currently stored in DOM attributes */
-  id?: numberOrString;
-
-  /** additional widget class (default?: 'grid-stack-item') */
-  itemClass?: string;
-
-  /**
-   * gap between grid item and content (default?: 10). This will set all 4 sides and support the CSS formats below
-   *  an integer (px)
-   *  a string with possible units (ex: '2em', '20px', '2rem')
-   *  string with space separated values (ex: '5px 10px 0 20px' for all 4 sides, or '5em 10em' for top/bottom and left/right pairs like CSS).
-   * Note: all sides must have same units (last one wins, default px)
-   */
-  margin?: numberOrString;
-
-  /** OLD way to optionally set each side - use margin: '5px 10px 0 20px' instead. Used internally to store each side. */
-  marginTop?: numberOrString;
-  marginRight?: numberOrString;
-  marginBottom?: numberOrString;
-  marginLeft?: numberOrString;
-
-  /** (internal) unit for margin (default? 'px') set when `margin` is set as string with unit (ex: 2rem') */
-  marginUnit?: string;
-
-  /** maximum rows amount. Default? is 0 which means no maximum rows */
-  maxRow?: number;
-
-  /** minimum rows amount. Default is `0`. You can also do this with `min-height` CSS attribute
-   * on the grid div in pixels, which will round to the closest row.
-   */
-  minRow?: number;
-
-  /** minimal width before grid will be shown in one column mode (default?: 768) */
-  oneColumnSize?: number;
-
-  /**
-   * set to true if you want oneColumnMode to use the DOM order and ignore x,y from normal multi column
-   * layouts during sorting. This enables you to have custom 1 column layout that differ from the rest. (default?: false)
-   */
-  oneColumnModeDomSort?: boolean;
-
-  /** class for placeholder (default?: 'grid-stack-placeholder') */
-  placeholderClass?: string;
-
-  /** placeholder default content (default?: '') */
-  placeholderText?: string;
-
-  /** allows to override UI resizable options. (default?: { handles: 'se' }) */
-  resizable?: DDResizeOpt;
-
-  /**
-   * if true widgets could be removed by dragging outside of the grid. It could also be a selector string (ex: ".trash"),
-   * in this case widgets will be removed by dropping them there (default?: false)
-   * See example (http://gridstack.github.io/gridstack.js/demo/two.html)
-   */
-  removable?: boolean | string;
-
-  /** allows to override UI removable options. (default?: { accept: '.grid-stack-item' }) */
-  removableOptions?: DDRemoveOpt;
-
-  /** fix grid number of rows. This is a shortcut of writing `minRow:N, maxRow:N`. (default `0` no constrain) */
-  row?: number;
-
-  /**
-   * if true turns grid to RTL. Possible values are true, false, 'auto' (default?: 'auto')
-   * See [example](http://gridstack.github.io/gridstack.js/demo/rtl.html)
-   */
-  rtl?: boolean | 'auto';
-
-  /**
-   * makes grid static (default?: false). If `true` widgets are not movable/resizable.
-   * You don't even need draggable/resizable. A CSS class
-   * 'grid-stack-static' is also added to the element.
-   */
-  staticGrid?: boolean;
-
-  /** if `true` will add style element to `<head>` otherwise will add it to element's parent node (default `false`). */
-  styleInHead?: boolean;
-
-  /** list of differences in options for automatically created sub-grids under us */
-  subGrid?: GridStackOptions;
-
-  /** enable/disable the creation of sub-grids on the fly (drop over other items) */
-  subGridDynamic?: boolean;
-}
-
-/** options used during GridStackEngine.moveNode() */
-export interface GridStackMoveOpts extends GridStackPosition {
-  /** node to skip collision */
-  skip?: GridStackNode;
-  /** do we pack (default true) */
-  pack?: boolean;
-  /** true if we are calling this recursively to prevent simple swap or coverage collision - default false*/
-  nested?: boolean;
-  /** vars to calculate other cells coordinates */
-  cellWidth?: number;
-  cellHeight?: number;
-  marginTop?: number;
-  marginBottom?: number;
-  marginLeft?: number;
-  marginRight?: number;
-  /** position in pixels of the currently dragged items (for overlap check) */
-  rect?: GridStackPosition;
-  /** true if we're live resizing */
-  resizing?: boolean;
-  /** best node (most coverage) we collied with */
-  collide?: GridStackNode;
-}
-
-export interface GridStackPosition {
-  /** widget position x (default?: 0) */
-  x?: number;
-  /** widget position y (default?: 0) */
-  y?: number;
-  /** widget dimension width (default?: 1) */
-  w?: number;
-  /** widget dimension height (default?: 1) */
-  h?: number;
-}
-
-/**
- * GridStack Widget creation options
- */
-export interface GridStackWidget extends GridStackPosition {
-  /** if true then x, y parameters will be ignored and widget will be places on the first available position (default?: false) */
-  autoPosition?: boolean;
-  /** minimum width allowed during resize/creation (default?: undefined = un-constrained) */
-  minW?: number;
-  /** maximum width allowed during resize/creation (default?: undefined = un-constrained) */
-  maxW?: number;
-  /** minimum height allowed during resize/creation (default?: undefined = un-constrained) */
-  minH?: number;
-  /** maximum height allowed during resize/creation (default?: undefined = un-constrained) */
-  maxH?: number;
-  /** prevent resizing (default?: undefined = un-constrained) */
-  noResize?: boolean;
-  /** prevents moving (default?: undefined = un-constrained) */
-  noMove?: boolean;
-  /** prevents being moved by others during their (default?: undefined = un-constrained) */
-  locked?: boolean;
-  /** widgets can have their own custom resize handles. For example 'e,w' will make that particular widget only resize east and west. See `resizable: {handles: string}` option */
-  resizeHandles?: string;
-  /** value for `gs-id` stored on the widget (default?: undefined) */
-  id?: numberOrString;
-  /** html to append inside as content */
-  content?: string;
-  /** optional nested grid options and list of children, which then turns into actual instance at runtime */
-  subGrid?: GridStackOptions | GridStack;
-}
-
-/** Drag&Drop resize options */
-export interface DDResizeOpt {
-  /** do resize handle hide by default until mouse over ? - default: true on desktop, false on mobile*/
-  autoHide?: boolean;
-  /**
-   * sides where you can resize from (ex: 'e, se, s, sw, w') - default 'se' (south-east)
-   * Note: it is not recommended to resize from the top sides as weird side effect may occur.
-  */
-  handles?: string;
-}
-
-/** Drag&Drop remove options */
-export interface DDRemoveOpt {
-  /** class that can be removed (default?: '.' + opts.itemClass) */
-  accept?: string;
-}
-
-/** Drag&Drop dragging options */
-export interface DDDragOpt {
-  /** class selector of items that can be dragged. default to '.grid-stack-item-content' */
-  handle?: string;
-  /** default to 'body' */
-  appendTo?: string;
-  /** if set (true | msec), dragging placement (collision) will only happen after a pause by the user. Note: this is Global */
-  pause?: boolean | number;
-  /** default to `true` */
-  // scroll?: boolean;
-  /** parent constraining where item can be dragged out from (default: null = no constrain) */
-  // containment?: string;
-}
-export interface DDDragInOpt extends DDDragOpt {
-  /** helper function when dropping (ex: 'clone' or your own method) */
-  helper?: string | ((event: Event) => HTMLElement);
-  /** used when dragging item from the outside, and canceling (ex: 'invalid' or your own method)*/
-  // revert?: string | ((event: Event) => HTMLElement);
-}
-
-export interface Size {
-  width: number;
-  height: number;
-}
-export interface Position {
-  top: number;
-  left: number;
-}
-export interface Rect extends Size, Position {}
-
-/** data that is passed during drag and resizing callbacks */
-export interface DDUIData {
-  position?: Position;
-  size?: Size;
-  /* fields not used by GridStack but sent by jq ? leave in case we go back to them...
-  originalPosition? : Position;
-  offset?: Position;
-  originalSize?: Size;
-  element?: HTMLElement[];
-  helper?: HTMLElement[];
-  originalElement?: HTMLElement[];
-  */
-}
-
-/**
- * internal descriptions describing the items in the grid
- */
-export interface GridStackNode extends GridStackWidget {
-  /** pointer back to HTML element */
-  el?: GridItemHTMLElement;
-  /** pointer back to Grid instance */
-  grid?: GridStack;
-  /** @internal internal id used to match when cloning engines or saving column layouts */
-  _id?: number;
-  /** @internal */
-  _dirty?: boolean;
-  /** @internal */
-  _updating?: boolean;
-  /** @internal true when over trash/another grid so we don't bother removing drag CSS style that would animate back to old position */
-  _isAboutToRemove?: boolean;
-  /** @internal true if item came from outside of the grid -> actual item need to be moved over */
-  _isExternal?: boolean;
-  /** @internal Mouse event that's causing moving|resizing */
-  _event?: MouseEvent;
-  /** @internal moving vs resizing */
-  _moving?: boolean;
-  /** @internal true if we jumped down past item below (one time jump so we don't have to totally pass it) */
-  _skipDown?: boolean;
-  /** @internal original values before a drag/size */
-  _orig?: GridStackPosition;
-  /** @internal position in pixels used during collision check  */
-  _rect?: GridStackPosition;
-  /** @internal top/left pixel location before a drag so we can detect direction of move from last position*/
-  _lastUiPosition?: Position;
-  /** @internal set on the item being dragged/resized remember the last positions we've tried (but failed) so we don't try again during drag/resize */
-  _lastTried?: GridStackPosition;
-  /** @internal position willItFit() will use to position the item */
-  _willFitPos?: GridStackPosition;
-  /** @internal last drag Y pixel position used to incrementally update V scroll bar */
-  _prevYPix?: number;
-  /** @internal true if we've remove the item from ourself (dragging out) but might revert it back (release on nothing -> goes back) */
-  _temporaryRemoved?: boolean;
-  /** @internal true if we should remove DOM element on _notify() rather than clearing _id (old way) */
-  _removeDOM?: boolean;
-  /** @internal */
-  _initDD?: boolean;
-}
+/**
+ * types.ts 6.0.3-dev
+ * Copyright (c) 2021 Alain Dumesny - see GridStack root license
+ */
+
+import { GridStack } from './gridstack';
+import { GridStackEngine } from './gridstack-engine';
+
+// default values for grid options - used during init and when saving out
+export const gridDefaults: GridStackOptions = {
+  alwaysShowResizeHandle: 'mobile',
+  animate: true,
+  auto: true,
+  cellHeight: 'auto',
+  cellHeightThrottle: 100,
+  cellHeightUnit: 'px',
+  column: 12,
+  draggable: { handle: '.grid-stack-item-content', appendTo: 'body' },
+  handle: '.grid-stack-item-content',
+  itemClass: 'grid-stack-item',
+  margin: 10,
+  marginUnit: 'px',
+  maxRow: 0,
+  minRow: 0,
+  oneColumnSize: 768,
+  placeholderClass: 'grid-stack-placeholder',
+  placeholderText: '',
+  removableOptions: { accept: '.grid-stack-item' },
+  resizable: { handles: 'se' },
+  rtl: 'auto',
+
+  // **** same as not being set ****
+  // disableDrag: false,
+  // disableOneColumnMode: false,
+  // disableResize: false,
+  // float: false,
+  // handleClass: null,
+  // oneColumnModeDomSort: false,
+  // removable: false,
+  // staticGrid: false,
+  // styleInHead: false,
+};
+
+/** default dragIn options */
+export const dragInDefaultOptions: DDDragInOpt = {
+  handle: '.grid-stack-item-content',
+  appendTo: 'body',
+  // revert: 'invalid',
+  // scroll: false,
+};
+
+/** different layout options when changing # of columns,
+ * including a custom function that takes new/old column count, and array of new/old positions
+ * Note: new list may be partially already filled if we have a cache of the layout at that size and new items were added later.
+ */
+export type ColumnOptions = 'moveScale' | 'move' | 'scale' | 'none' |
+  ((column: number, oldColumn: number, nodes: GridStackNode[], oldNodes: GridStackNode[]) => void);
+
+export type numberOrString = number | string;
+export interface GridItemHTMLElement extends HTMLElement {
+  /** pointer to grid node instance */
+  gridstackNode?: GridStackNode;
+  /** @internal */
+  _gridstackNodeOrig?: GridStackNode;
+}
+
+export type GridStackElement = string | HTMLElement | GridItemHTMLElement;
+
+export type GridStackEventHandlerCallback = (event: Event, arg2?: GridItemHTMLElement | GridStackNode | GridStackNode[], newNode?: GridStackNode) => void;
+
+/**
+ * Defines the options for a Grid
+ */
+export interface GridStackOptions {
+  /**
+   * accept widgets dragged from other grids or from outside (default: `false`). Can be:
+   * `true` (uses `'.grid-stack-item'` class filter) or `false`,
+   * string for explicit class name,
+   * function returning a boolean. See [example](http://gridstack.github.io/gridstack.js/demo/two.html)
+   */
+  acceptWidgets?: boolean | string | ((element: Element) => boolean);
+
+  /** possible values (default: `mobile`) - does not apply to non-resizable widgets
+    * `false` the resizing handles are only shown while hovering over a widget
+    * `true` the resizing handles are always shown
+    * 'mobile' if running on a mobile device, default to `true` (since there is no hovering per say), else `false`.
+    * this uses this condition on browser agent check:
+    `alwaysShowResizeHandle: /Android|webOS|iPhone|iPad|iPod|BlackBerry|IEMobile|Opera Mini/i.test( navigator.userAgent )`
+    See [example](http://gridstack.github.io/gridstack.js/demo/mobile.html) */
+  alwaysShowResizeHandle?: true | false | 'mobile';
+
+  /** turns animation on (default?: true) */
+  animate?: boolean;
+
+  /** if false gridstack will not initialize existing items (default?: true) */
+  auto?: boolean;
+
+  /**
+   * one cell height (default?: 'auto'). Can be:
+   *  an integer (px)
+   *  a string (ex: '100px', '10em', '10rem'). Note: % doesn't right - see demo/cell-height.html
+   *  0, in which case the library will not generate styles for rows. Everything must be defined in your own CSS files.
+   *  'auto' - height will be calculated for square cells (width / column) and updated live as you resize the window - also see `cellHeightThrottle`
+   *  'initial' - similar to 'auto' (start at square cells) but stay that size during window resizing.
+   */
+  cellHeight?: numberOrString;
+
+  /** throttle time delay (in ms) used when cellHeight='auto' to improve performance vs usability (default?: 100).
+   * A value of 0 will make it instant at a cost of re-creating the CSS file at ever window resize event!
+   * */
+  cellHeightThrottle?: number;
+
+  /** (internal) unit for cellHeight (default? 'px') which is set when a string cellHeight with a unit is passed (ex: '10rem') */
+  cellHeightUnit?: string;
+
+  /** list of children item to create when calling load() or addGrid() */
+  children?: GridStackWidget[];
+
+  /** number of columns (default?: 12). Note: IF you change this, CSS also have to change. See https://github.com/gridstack/gridstack.js#change-grid-columns.
+   * Note: for nested grids, it is recommended to use 'auto' which will always match the container grid-item current width (in column) to keep inside and outside
+   * items always to same. flag is not supported for regular non-nested grids.
+   */
+  column?: number | 'auto';
+
+  /** additional class on top of '.grid-stack' (which is required for our CSS) to differentiate this instance.
+  Note: only used by addGrid(), else your element should have the needed class */
+  class?: string;
+
+  /** disallows dragging of widgets (default?: false) */
+  disableDrag?: boolean;
+
+  /** disables the onColumnMode when the grid width is less than oneColumnSize (default?: false) */
+  disableOneColumnMode?: boolean;
+
+  /** disallows resizing of widgets (default?: false). */
+  disableResize?: boolean;
+
+  /** allows to override UI draggable options. (default?: { handle?: '.grid-stack-item-content', appendTo?: 'body' }) */
+  draggable?: DDDragOpt;
+
+  /** @internal Use `GridStack.setupDragIn()` instead (global, not per grid). old way to allow external items to be draggable. (default: undefined) */
+  dragIn?: string;
+
+  /** @internal Use `GridStack.setupDragIn()` instead (global, not per grid).  old way to allow external items to be draggable. (default: undefined) */
+  dragInOptions?: DDDragInOpt;
+
+  /** let user drag nested grid items out of a parent or not (default true - not supported yet) */
+  //dragOut?: boolean;
+
+  /** the type of engine to create (so you can subclass) default to GridStackEngine */
+  engineClass?: typeof GridStackEngine;
+
+  /** enable floating widgets (default?: false) See example (http://gridstack.github.io/gridstack.js/demo/float.html) */
+  float?: boolean;
+
+  /** draggable handle selector (default?: '.grid-stack-item-content') */
+  handle?: string;
+
+  /** draggable handle class (e.g. 'grid-stack-item-content'). If set 'handle' is ignored (default?: null) */
+  handleClass?: string;
+
+  /** id used to debug grid instance, not currently stored in DOM attributes */
+  id?: numberOrString;
+
+  /** additional widget class (default?: 'grid-stack-item') */
+  itemClass?: string;
+
+  /**
+   * gap between grid item and content (default?: 10). This will set all 4 sides and support the CSS formats below
+   *  an integer (px)
+   *  a string with possible units (ex: '2em', '20px', '2rem')
+   *  string with space separated values (ex: '5px 10px 0 20px' for all 4 sides, or '5em 10em' for top/bottom and left/right pairs like CSS).
+   * Note: all sides must have same units (last one wins, default px)
+   */
+  margin?: numberOrString;
+
+  /** OLD way to optionally set each side - use margin: '5px 10px 0 20px' instead. Used internally to store each side. */
+  marginTop?: numberOrString;
+  marginRight?: numberOrString;
+  marginBottom?: numberOrString;
+  marginLeft?: numberOrString;
+
+  /** (internal) unit for margin (default? 'px') set when `margin` is set as string with unit (ex: 2rem') */
+  marginUnit?: string;
+
+  /** maximum rows amount. Default? is 0 which means no maximum rows */
+  maxRow?: number;
+
+  /** minimum rows amount. Default is `0`. You can also do this with `min-height` CSS attribute
+   * on the grid div in pixels, which will round to the closest row.
+   */
+  minRow?: number;
+
+  /** minimal width before grid will be shown in one column mode (default?: 768) */
+  oneColumnSize?: number;
+
+  /**
+   * set to true if you want oneColumnMode to use the DOM order and ignore x,y from normal multi column
+   * layouts during sorting. This enables you to have custom 1 column layout that differ from the rest. (default?: false)
+   */
+  oneColumnModeDomSort?: boolean;
+
+  /** class for placeholder (default?: 'grid-stack-placeholder') */
+  placeholderClass?: string;
+
+  /** placeholder default content (default?: '') */
+  placeholderText?: string;
+
+  /** allows to override UI resizable options. (default?: { handles: 'se' }) */
+  resizable?: DDResizeOpt;
+
+  /**
+   * if true widgets could be removed by dragging outside of the grid. It could also be a selector string (ex: ".trash"),
+   * in this case widgets will be removed by dropping them there (default?: false)
+   * See example (http://gridstack.github.io/gridstack.js/demo/two.html)
+   */
+  removable?: boolean | string;
+
+  /** allows to override UI removable options. (default?: { accept: '.grid-stack-item' }) */
+  removableOptions?: DDRemoveOpt;
+
+  /** fix grid number of rows. This is a shortcut of writing `minRow:N, maxRow:N`. (default `0` no constrain) */
+  row?: number;
+
+  /**
+   * if true turns grid to RTL. Possible values are true, false, 'auto' (default?: 'auto')
+   * See [example](http://gridstack.github.io/gridstack.js/demo/rtl.html)
+   */
+  rtl?: boolean | 'auto';
+
+  /**
+   * makes grid static (default?: false). If `true` widgets are not movable/resizable.
+   * You don't even need draggable/resizable. A CSS class
+   * 'grid-stack-static' is also added to the element.
+   */
+  staticGrid?: boolean;
+
+  /** if `true` will add style element to `<head>` otherwise will add it to element's parent node (default `false`). */
+  styleInHead?: boolean;
+
+  /** list of differences in options for automatically created sub-grids under us */
+  subGrid?: GridStackOptions;
+
+  /** enable/disable the creation of sub-grids on the fly (drop over other items) */
+  subGridDynamic?: boolean;
+}
+
+/** options used during GridStackEngine.moveNode() */
+export interface GridStackMoveOpts extends GridStackPosition {
+  /** node to skip collision */
+  skip?: GridStackNode;
+  /** do we pack (default true) */
+  pack?: boolean;
+  /** true if we are calling this recursively to prevent simple swap or coverage collision - default false*/
+  nested?: boolean;
+  /** vars to calculate other cells coordinates */
+  cellWidth?: number;
+  cellHeight?: number;
+  marginTop?: number;
+  marginBottom?: number;
+  marginLeft?: number;
+  marginRight?: number;
+  /** position in pixels of the currently dragged items (for overlap check) */
+  rect?: GridStackPosition;
+  /** true if we're live resizing */
+  resizing?: boolean;
+  /** best node (most coverage) we collied with */
+  collide?: GridStackNode;
+}
+
+export interface GridStackPosition {
+  /** widget position x (default?: 0) */
+  x?: number;
+  /** widget position y (default?: 0) */
+  y?: number;
+  /** widget dimension width (default?: 1) */
+  w?: number;
+  /** widget dimension height (default?: 1) */
+  h?: number;
+}
+
+/**
+ * GridStack Widget creation options
+ */
+export interface GridStackWidget extends GridStackPosition {
+  /** if true then x, y parameters will be ignored and widget will be places on the first available position (default?: false) */
+  autoPosition?: boolean;
+  /** minimum width allowed during resize/creation (default?: undefined = un-constrained) */
+  minW?: number;
+  /** maximum width allowed during resize/creation (default?: undefined = un-constrained) */
+  maxW?: number;
+  /** minimum height allowed during resize/creation (default?: undefined = un-constrained) */
+  minH?: number;
+  /** maximum height allowed during resize/creation (default?: undefined = un-constrained) */
+  maxH?: number;
+  /** prevent resizing (default?: undefined = un-constrained) */
+  noResize?: boolean;
+  /** prevents moving (default?: undefined = un-constrained) */
+  noMove?: boolean;
+  /** prevents being moved by others during their (default?: undefined = un-constrained) */
+  locked?: boolean;
+  /** widgets can have their own custom resize handles. For example 'e,w' will make that particular widget only resize east and west. See `resizable: {handles: string}` option */
+  resizeHandles?: string;
+  /** value for `gs-id` stored on the widget (default?: undefined) */
+  id?: numberOrString;
+  /** html to append inside as content */
+  content?: string;
+  /** optional nested grid options and list of children, which then turns into actual instance at runtime */
+  subGrid?: GridStackOptions | GridStack;
+}
+
+/** Drag&Drop resize options */
+export interface DDResizeOpt {
+  /** do resize handle hide by default until mouse over ? - default: true on desktop, false on mobile*/
+  autoHide?: boolean;
+  /**
+   * sides where you can resize from (ex: 'e, se, s, sw, w') - default 'se' (south-east)
+   * Note: it is not recommended to resize from the top sides as weird side effect may occur.
+  */
+  handles?: string;
+}
+
+/** Drag&Drop remove options */
+export interface DDRemoveOpt {
+  /** class that can be removed (default?: '.' + opts.itemClass) */
+  accept?: string;
+}
+
+/** Drag&Drop dragging options */
+export interface DDDragOpt {
+  /** class selector of items that can be dragged. default to '.grid-stack-item-content' */
+  handle?: string;
+  /** default to 'body' */
+  appendTo?: string;
+  /** if set (true | msec), dragging placement (collision) will only happen after a pause by the user. Note: this is Global */
+  pause?: boolean | number;
+  /** default to `true` */
+  // scroll?: boolean;
+  /** parent constraining where item can be dragged out from (default: null = no constrain) */
+  // containment?: string;
+}
+export interface DDDragInOpt extends DDDragOpt {
+  /** helper function when dropping (ex: 'clone' or your own method) */
+  helper?: string | ((event: Event) => HTMLElement);
+  /** used when dragging item from the outside, and canceling (ex: 'invalid' or your own method)*/
+  // revert?: string | ((event: Event) => HTMLElement);
+}
+
+export interface Size {
+  width: number;
+  height: number;
+}
+export interface Position {
+  top: number;
+  left: number;
+}
+export interface Rect extends Size, Position {}
+
+/** data that is passed during drag and resizing callbacks */
+export interface DDUIData {
+  position?: Position;
+  size?: Size;
+  /* fields not used by GridStack but sent by jq ? leave in case we go back to them...
+  originalPosition? : Position;
+  offset?: Position;
+  originalSize?: Size;
+  element?: HTMLElement[];
+  helper?: HTMLElement[];
+  originalElement?: HTMLElement[];
+  */
+}
+
+/**
+ * internal descriptions describing the items in the grid
+ */
+export interface GridStackNode extends GridStackWidget {
+  /** pointer back to HTML element */
+  el?: GridItemHTMLElement;
+  /** pointer back to Grid instance */
+  grid?: GridStack;
+  /** @internal internal id used to match when cloning engines or saving column layouts */
+  _id?: number;
+  /** @internal */
+  _dirty?: boolean;
+  /** @internal */
+  _updating?: boolean;
+  /** @internal true when over trash/another grid so we don't bother removing drag CSS style that would animate back to old position */
+  _isAboutToRemove?: boolean;
+  /** @internal true if item came from outside of the grid -> actual item need to be moved over */
+  _isExternal?: boolean;
+  /** @internal Mouse event that's causing moving|resizing */
+  _event?: MouseEvent;
+  /** @internal moving vs resizing */
+  _moving?: boolean;
+  /** @internal true if we jumped down past item below (one time jump so we don't have to totally pass it) */
+  _skipDown?: boolean;
+  /** @internal original values before a drag/size */
+  _orig?: GridStackPosition;
+  /** @internal position in pixels used during collision check  */
+  _rect?: GridStackPosition;
+  /** @internal top/left pixel location before a drag so we can detect direction of move from last position*/
+  _lastUiPosition?: Position;
+  /** @internal set on the item being dragged/resized remember the last positions we've tried (but failed) so we don't try again during drag/resize */
+  _lastTried?: GridStackPosition;
+  /** @internal position willItFit() will use to position the item */
+  _willFitPos?: GridStackPosition;
+  /** @internal last drag Y pixel position used to incrementally update V scroll bar */
+  _prevYPix?: number;
+  /** @internal true if we've remove the item from ourself (dragging out) but might revert it back (release on nothing -> goes back) */
+  _temporaryRemoved?: boolean;
+  /** @internal true if we should remove DOM element on _notify() rather than clearing _id (old way) */
+  _removeDOM?: boolean;
+  /** @internal */
+  _initDD?: boolean;
+}