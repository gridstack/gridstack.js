--- conflicted
+++ resolved
@@ -1,11 +1,6 @@
 /**
-<<<<<<< HEAD
- * gridstack SASS styles 6.0.2-dev
- * Copyright (c) 2021-2022 Alain Dumesny - see GridStack root license
-=======
- * gridstack SASS styles 6.0.3
+ * gridstack SASS styles 6.0.3-dev
  * Copyright (c) 2021 Alain Dumesny - see GridStack root license
->>>>>>> 884bdb19
  */
 
 @use "sass:math";
