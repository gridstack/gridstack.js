describe('gridstack', function() {
  'use strict';

  // grid has 4x2 and 4x4 top-left aligned - used on most test cases
  let gridstackHTML =
    '<div style="width: 992px; height: 800px" id="gs-cont">' +
    '  <div class="grid-stack">' +
    '    <div class="grid-stack-item" data-gs-x="0" data-gs-y="0" data-gs-width="4" data-gs-height="2" id="item1">' +
    '      <div class="grid-stack-item-content"></div>' +
    '    </div>' +
    '    <div class="grid-stack-item" data-gs-x="4" data-gs-y="0" data-gs-width="4" data-gs-height="4" id="item2">' +
    '      <div class="grid-stack-item-content"></div>' +
    '    </div>' +
    '  </div>' +
    '</div>';
  // empty grid
  let gridstackEmptyHTML =
    '<div style="width: 992px; height: 800px" id="gs-cont">' +
    '  <div class="grid-stack">' +
    '  </div>' +
    '</div>';
  // generic widget with no param
  let widgetHTML = '<div class="grid-stack-item" id="item3"><div class="grid-stack-item-content"> hello </div></div>';

  beforeEach(function() {
  });

  describe('grid.setAnimation', function() {
    beforeEach(function() {
      document.body.insertAdjacentHTML('afterbegin', gridstackHTML);
    });
    afterEach(function() {
      document.body.removeChild(document.getElementById('gs-cont'));
    });
    it('should add class grid-stack-animate to the container.', function() {
      let options = {
        cellHeight: 80,
        verticalMargin: 10
      };
      let grid = GridStack.init(options);
      $('.grid-stack').removeClass('grid-stack-animate');
      grid.setAnimation(true);
      expect($('.grid-stack').hasClass('grid-stack-animate')).toBe(true);
    });
    it('should remove class grid-stack-animate from the container.', function() {
      let options = {
        cellHeight: 80,
        verticalMargin: 10
      };
      let grid = GridStack.init(options);
      $('.grid-stack').addClass('grid-stack-animate');
      grid.setAnimation(false);
      expect($('.grid-stack').hasClass('grid-stack-animate')).toBe(false);
    });
  });

  describe('grid._setStaticClass', function() {
    beforeEach(function() {
      document.body.insertAdjacentHTML('afterbegin', gridstackHTML);
    });
    afterEach(function() {
      document.body.removeChild(document.getElementById('gs-cont'));
    });
    it('should add class grid-stack-static to the container.', function() {
      let options = {
        cellHeight: 80,
        verticalMargin: 10,
        staticGrid: true
      };
<<<<<<< HEAD
      let grid = GridStack.init(options);
=======
      var grid = GridStack.init(options);
      expect($('.grid-stack').hasClass('grid-stack-static')).toBe(true);
>>>>>>> 78ad209f
      $('.grid-stack').removeClass('grid-stack-static');
      grid._setStaticClass();
      expect($('.grid-stack').hasClass('grid-stack-static')).toBe(true);
    });
    it('should remove class grid-stack-static from the container.', function() {
      let options = {
        cellHeight: 80,
        verticalMargin: 10,
        staticGrid: false
      };
<<<<<<< HEAD
      let grid = GridStack.init(options);
=======
      var grid = GridStack.init(options);
      expect($('.grid-stack').hasClass('grid-stack-static')).toBe(false);
>>>>>>> 78ad209f
      $('.grid-stack').addClass('grid-stack-static');
      grid._setStaticClass();
      expect($('.grid-stack').hasClass('grid-stack-static')).toBe(false);
    });
  });

  describe('grid.getCellFromPixel', function() {
    beforeEach(function() {
      document.body.insertAdjacentHTML('afterbegin', gridstackHTML);
    });
    afterEach(function() {
      document.body.removeChild(document.getElementById('gs-cont'));
    });
    it('should return {x: 2, y: 5}.', function() {
      let options = {
        cellHeight: 80,
        verticalMargin: 10
      };
      let grid = GridStack.init(options);
      let container = $('.grid-stack');
      let pixel = {top: 500, left: 200};
      let cell = grid.getCellFromPixel(pixel);
      expect(cell.x).toBe(2);
      expect(cell.y).toBe(5);
    });
    it('should return {x: 2, y: 5}.', function() {
      let options = {
        cellHeight: 80,
        verticalMargin: 10
      };
      let grid = GridStack.init(options);
      let pixel = {top: 500, left: 200};
      let cell = grid.getCellFromPixel(pixel, false);
      expect(cell.x).toBe(2);
      expect(cell.y).toBe(5);
    });
    it('should return {x: 2, y: 5}.', function() {
      let options = {
        cellHeight: 80,
        verticalMargin: 10
      };
      let grid = GridStack.init(options);
      let pixel = {top: 500, left: 200};
      let cell = grid.getCellFromPixel(pixel, true);
      expect(cell.x).toBe(2);
      expect(cell.y).toBe(5);
    });
  });

  describe('grid.cellWidth', function() {
    beforeEach(function() {
      document.body.insertAdjacentHTML('afterbegin', gridstackHTML);
    });
    afterEach(function() {
      document.body.removeChild(document.getElementById('gs-cont'));
    });
    it('should return 1/12th of container width.', function() {
      let options = {
        cellHeight: 80,
        verticalMargin: 10,
        column: 12
      };
      let grid = GridStack.init(options);
      let res = Math.round($('.grid-stack').outerWidth() / 12);
      expect(grid.cellWidth()).toBe(res);
    });
    it('should return 1/10th of container width.', function() {
      let options = {
        cellHeight: 80,
        verticalMargin: 10,
        column: 10
      };
      let grid = GridStack.init(options);
      let res = Math.round($('.grid-stack').outerWidth() / 10);
      expect(grid.cellWidth()).toBe(res);
    });
  });

  describe('grid.cellHeight', function() {
    beforeEach(function() {
      document.body.insertAdjacentHTML('afterbegin', gridstackHTML);
    });
    afterEach(function() {
      document.body.removeChild(document.getElementById('gs-cont'));
    });
    it('should start at 80 then become 120', function() {
      let cellHeight = 80;
      let verticalMargin = 10;
      let options = {
        cellHeight: cellHeight,
        verticalMargin: verticalMargin,
        column: 12
      };
      let grid = GridStack.init(options);
      let container = $('.grid-stack');
      let rows = parseInt(container.attr('data-gs-current-row'));
      
      expect(grid.getRow()).toBe(rows);

      expect(grid.getCellHeight()).toBe(cellHeight);
      expect(parseInt(container.css('height'))).toBe(rows * cellHeight + (rows-1) * verticalMargin);

      grid.cellHeight( grid.getCellHeight() ); // should be no-op
      expect(grid.getCellHeight()).toBe(cellHeight);
      expect(parseInt(container.css('height'))).toBe(rows * cellHeight + (rows-1) * verticalMargin);

      cellHeight = 120; // should change and CSS actual height
      grid.cellHeight( cellHeight );
      expect(grid.getCellHeight()).toBe(cellHeight);
      expect(parseInt(container.css('height'))).toBe(rows * cellHeight + (rows-1) * verticalMargin);

      cellHeight = 20; // should change and CSS actual height
      grid.cellHeight( cellHeight );
      expect(grid.getCellHeight()).toBe(cellHeight);
      expect(parseInt(container.css('height'))).toBe(rows * cellHeight + (rows-1) * verticalMargin);
    });
  });

  describe('grid.column', function() {
    beforeEach(function() {
      document.body.insertAdjacentHTML('afterbegin', gridstackHTML);
    });
    afterEach(function() {
      document.body.removeChild(document.getElementById('gs-cont'));
    });
    it('should have no changes', function() {
      let grid = GridStack.init();
      expect(grid.getColumn()).toBe(12);
      grid.column(12);
      expect(grid.getColumn()).toBe(12);
    }); 
    it('should SMALL change column number, no relayout', function() {
      let options = {
        column: 12
      };
      let grid = GridStack.init(options);
      let items = $('.grid-stack-item');
      grid.column(10, false);
      expect(grid.getColumn()).toBe(10);
      for (let j = 0; j < items.length; j++) {
        expect(parseInt($(items[j]).attr('data-gs-y'), 10)).toBe(0);
      }
      grid.column(9, true);
      expect(grid.getColumn()).toBe(9);
      for (let j = 0; j < items.length; j++) {
        expect(parseInt($(items[j]).attr('data-gs-y'), 10)).toBe(0);
      }
      grid.column(12);
      expect(grid.getColumn()).toBe(12);
      for (let j = 0; j < items.length; j++) {
        expect(parseInt($(items[j]).attr('data-gs-y'), 10)).toBe(0);
      }
    });
    it('should change column number and relayout items', function() {
      let options = {
        column: 12,
        float: true
      };
      let grid = GridStack.init(options);
      let el1 = $('#item1')
      let el2 = $('#item2')

      // items start at 4x2 and 4x4
      expect(parseInt(el1.attr('data-gs-x'))).toBe(0);
      expect(parseInt(el1.attr('data-gs-y'))).toBe(0);
      expect(parseInt(el1.attr('data-gs-width'))).toBe(4);
      expect(parseInt(el1.attr('data-gs-height'))).toBe(2);

      expect(parseInt(el2.attr('data-gs-x'))).toBe(4);
      expect(parseInt(el2.attr('data-gs-y'))).toBe(0);
      expect(parseInt(el2.attr('data-gs-width'))).toBe(4);
      expect(parseInt(el2.attr('data-gs-height'))).toBe(4);
      // 1 column will have item1, item2
      grid.column(1);
      expect(grid.getColumn()).toBe(1);
      expect(parseInt(el1.attr('data-gs-x'))).toBe(0);
      expect(parseInt(el1.attr('data-gs-y'))).toBe(0);
      expect(parseInt(el1.attr('data-gs-width'))).toBe(1);
      expect(parseInt(el1.attr('data-gs-height'))).toBe(2);

      expect(parseInt(el2.attr('data-gs-x'))).toBe(0);
      expect(parseInt(el2.attr('data-gs-y'))).toBe(2);
      expect(parseInt(el2.attr('data-gs-width'))).toBe(1);
      expect(parseInt(el2.attr('data-gs-height'))).toBe(4);

      // add default 1x1 item to the end (1 column)
      let el3 = $(grid.addWidget(widgetHTML));
      expect(el3).not.toBe(null);
      expect(parseInt(el3.attr('data-gs-x'))).toBe(0);
      expect(parseInt(el3.attr('data-gs-y'))).toBe(6);
      expect(parseInt(el3.attr('data-gs-width'))).toBe(1);
      expect(parseInt(el3.attr('data-gs-height'))).toBe(1);

      // back to 12 column and initial layout (other than new item3)
      grid.column(12);
      expect(grid.getColumn()).toBe(12);
      expect(parseInt(el1.attr('data-gs-x'))).toBe(0);
      expect(parseInt(el1.attr('data-gs-y'))).toBe(0);
      expect(parseInt(el1.attr('data-gs-width'))).toBe(4);
      expect(parseInt(el1.attr('data-gs-height'))).toBe(2);

      expect(parseInt(el2.attr('data-gs-x'))).toBe(4);
      expect(parseInt(el2.attr('data-gs-y'))).toBe(0);
      expect(parseInt(el2.attr('data-gs-width'))).toBe(4);
      expect(parseInt(el2.attr('data-gs-height'))).toBe(4);

      expect(parseInt(el3.attr('data-gs-x'))).toBe(0);
      expect(parseInt(el3.attr('data-gs-y'))).toBe(6); // ??? keep same row, but might more intuitive higher
      expect(parseInt(el3.attr('data-gs-width'))).toBe(1); // ??? could take entire width if it did above
      expect(parseInt(el3.attr('data-gs-height'))).toBe(1);

      // back to 1 column, move item2 to beginning to [3][1][2] vertically
      grid.column(1);
      expect(grid.getColumn()).toBe(1);
      grid.move(el3.get(0), 0, 0);
      expect(parseInt(el3.attr('data-gs-x'))).toBe(0);
      expect(parseInt(el3.attr('data-gs-y'))).toBe(0);
      expect(parseInt(el3.attr('data-gs-width'))).toBe(1);
      expect(parseInt(el3.attr('data-gs-height'))).toBe(1);

      expect(parseInt(el1.attr('data-gs-x'))).toBe(0);
      expect(parseInt(el1.attr('data-gs-y'))).toBe(1);
      expect(parseInt(el1.attr('data-gs-width'))).toBe(1);
      expect(parseInt(el1.attr('data-gs-height'))).toBe(2);

      expect(parseInt(el2.attr('data-gs-x'))).toBe(0);
      expect(parseInt(el2.attr('data-gs-y'))).toBe(3);
      expect(parseInt(el2.attr('data-gs-width'))).toBe(1);
      expect(parseInt(el2.attr('data-gs-height'))).toBe(4);

      // back to 12 column, el3 to be beginning still, but [1][2] to be in 1 columns still but wide 4x2 and 4x still
      grid.column(12);
      expect(grid.getColumn()).toBe(12);
      expect(parseInt(el3.attr('data-gs-x'))).toBe(0);
      expect(parseInt(el3.attr('data-gs-y'))).toBe(0);
      expect(parseInt(el3.attr('data-gs-width'))).toBe(1);
      expect(parseInt(el3.attr('data-gs-height'))).toBe(1);

      expect(parseInt(el1.attr('data-gs-x'))).toBe(0);
      expect(parseInt(el1.attr('data-gs-y'))).toBe(1);
      expect(parseInt(el1.attr('data-gs-width'))).toBe(4);
      expect(parseInt(el1.attr('data-gs-height'))).toBe(2);

      expect(parseInt(el2.attr('data-gs-x'))).toBe(4);
      expect(parseInt(el2.attr('data-gs-y'))).toBe(1);
      expect(parseInt(el2.attr('data-gs-width'))).toBe(4);
      expect(parseInt(el2.attr('data-gs-height'))).toBe(4);

      // 2 column will have item1, item2, item3 in 1 column still but half the width
      grid.column(1); // test convert from small, should use 12 layout still
      grid.column(2);
      expect(grid.getColumn()).toBe(2);

      expect(parseInt(el3.attr('data-gs-x'))).toBe(0);
      expect(parseInt(el3.attr('data-gs-y'))).toBe(0);
      expect(parseInt(el3.attr('data-gs-width'))).toBe(1); // 1 as we scaled from 12 columns
      expect(parseInt(el3.attr('data-gs-height'))).toBe(1);

      expect(parseInt(el1.attr('data-gs-x'))).toBe(0);
      expect(parseInt(el1.attr('data-gs-y'))).toBe(1);
      expect(parseInt(el1.attr('data-gs-width'))).toBe(1);
      expect(parseInt(el1.attr('data-gs-height'))).toBe(2);

      expect(parseInt(el2.attr('data-gs-x'))).toBe(1);
      expect(parseInt(el2.attr('data-gs-y'))).toBe(1);
      expect(parseInt(el2.attr('data-gs-width'))).toBe(1);
      expect(parseInt(el2.attr('data-gs-height'))).toBe(4);
    });
  });

  describe('oneColumnModeDomSort', function() {
    beforeEach(function() {
      document.body.insertAdjacentHTML('afterbegin', gridstackEmptyHTML);
    });
    afterEach(function() {
      document.body.removeChild(document.getElementById('gs-cont'));
    });
    it('should support default going to 1 column', function() {
      let options = {
        column: 12,
        float: true
      };
      let grid = GridStack.init(options);
      let el1 = $(grid.addWidget(widgetHTML, {width:1, height:1}));
      let el2 = $(grid.addWidget(widgetHTML, {x:2, y:0, width:2, height:1}));
      let el3 = $(grid.addWidget(widgetHTML, {x:1, y:0, width:1, height:2}));

      // items are item1[1x1], item3[1x1], item2[2x1]
      expect(parseInt(el1.attr('data-gs-x'))).toBe(0);
      expect(parseInt(el1.attr('data-gs-y'))).toBe(0);
      expect(parseInt(el1.attr('data-gs-width'))).toBe(1);
      expect(parseInt(el1.attr('data-gs-height'))).toBe(1);

      expect(parseInt(el3.attr('data-gs-x'))).toBe(1);
      expect(parseInt(el3.attr('data-gs-y'))).toBe(0);
      expect(parseInt(el3.attr('data-gs-width'))).toBe(1);
      expect(parseInt(el3.attr('data-gs-height'))).toBe(2);

      expect(parseInt(el2.attr('data-gs-x'))).toBe(2);
      expect(parseInt(el2.attr('data-gs-y'))).toBe(0);
      expect(parseInt(el2.attr('data-gs-width'))).toBe(2);
      expect(parseInt(el2.attr('data-gs-height'))).toBe(1);

      // items are item1[1x1], item3[1x2], item2[1x1] in 1 column
      grid.column(1);
      expect(parseInt(el1.attr('data-gs-x'))).toBe(0);
      expect(parseInt(el1.attr('data-gs-y'))).toBe(0);
      expect(parseInt(el1.attr('data-gs-width'))).toBe(1);
      expect(parseInt(el1.attr('data-gs-height'))).toBe(1);

      expect(parseInt(el3.attr('data-gs-x'))).toBe(0);
      expect(parseInt(el3.attr('data-gs-y'))).toBe(1);
      expect(parseInt(el3.attr('data-gs-width'))).toBe(1);
      expect(parseInt(el3.attr('data-gs-height'))).toBe(2);

      expect(parseInt(el2.attr('data-gs-x'))).toBe(0);
      expect(parseInt(el2.attr('data-gs-y'))).toBe(3);
      expect(parseInt(el2.attr('data-gs-width'))).toBe(1);
      expect(parseInt(el2.attr('data-gs-height'))).toBe(1);
    });
    it('should support oneColumnModeDomSort ON going to 1 column', function() {
      let options = {
        column: 12,
        oneColumnModeDomSort: true,
        float: true
      };
      let grid = GridStack.init(options);
      let el1 = $(grid.addWidget(widgetHTML, {width:1, height:1}));
      let el2 = $(grid.addWidget(widgetHTML, {x:2, y:0, width:2, height:1}));
      let el3 = $(grid.addWidget(widgetHTML, {x:1, y:0, width:1, height:2}));

      // items are item1[1x1], item3[1x1], item2[2x1]
      expect(parseInt(el1.attr('data-gs-x'))).toBe(0);
      expect(parseInt(el1.attr('data-gs-y'))).toBe(0);
      expect(parseInt(el1.attr('data-gs-width'))).toBe(1);
      expect(parseInt(el1.attr('data-gs-height'))).toBe(1);

      expect(parseInt(el3.attr('data-gs-x'))).toBe(1);
      expect(parseInt(el3.attr('data-gs-y'))).toBe(0);
      expect(parseInt(el3.attr('data-gs-width'))).toBe(1);
      expect(parseInt(el3.attr('data-gs-height'))).toBe(2);

      expect(parseInt(el2.attr('data-gs-x'))).toBe(2);
      expect(parseInt(el2.attr('data-gs-y'))).toBe(0);
      expect(parseInt(el2.attr('data-gs-width'))).toBe(2);
      expect(parseInt(el2.attr('data-gs-height'))).toBe(1);

      // items are item1[1x1], item2[1x1], item3[1x2] in 1 column dom ordered
      grid.column(1);
      expect(parseInt(el1.attr('data-gs-x'))).toBe(0);
      expect(parseInt(el1.attr('data-gs-y'))).toBe(0);
      expect(parseInt(el1.attr('data-gs-width'))).toBe(1);
      expect(parseInt(el1.attr('data-gs-height'))).toBe(1);

      expect(parseInt(el2.attr('data-gs-x'))).toBe(0);
      expect(parseInt(el2.attr('data-gs-y'))).toBe(1);
      expect(parseInt(el2.attr('data-gs-width'))).toBe(1);
      expect(parseInt(el2.attr('data-gs-height'))).toBe(1);

      expect(parseInt(el3.attr('data-gs-x'))).toBe(0);
      expect(parseInt(el3.attr('data-gs-y'))).toBe(2);
      expect(parseInt(el3.attr('data-gs-width'))).toBe(1);
      expect(parseInt(el3.attr('data-gs-height'))).toBe(2);
    });
  });

  describe('grid.minWidth', function() {
    beforeEach(function() {
      document.body.insertAdjacentHTML('afterbegin', gridstackHTML);
    });
    afterEach(function() {
      document.body.removeChild(document.getElementById('gs-cont'));
    });
    it('should set data-gs-min-width to 2.', function() {
      let options = {
        cellHeight: 80,
        verticalMargin: 10
      };
      let grid = GridStack.init(options);
      let items = $('.grid-stack-item');
      for (let i = 0; i < items.length; i++) {
        grid.minWidth(items[i], 2);
      }
      for (let j = 0; j < items.length; j++) {
        expect(parseInt($(items[j]).attr('data-gs-min-width'), 10)).toBe(2);
      }
    });
  });

  describe('grid.maxWidth', function() {
    beforeEach(function() {
      document.body.insertAdjacentHTML('afterbegin', gridstackHTML);
    });
    afterEach(function() {
      document.body.removeChild(document.getElementById('gs-cont'));
    });
    it('should set data-gs-min-width to 2.', function() {
      let options = {
        cellHeight: 80,
        verticalMargin: 10
      };
      let grid = GridStack.init(options);
      let items = $('.grid-stack-item');
      for (let i = 0; i < items.length; i++) {
        grid.maxWidth(items[i], 2);
      }
      for (let j = 0; j < items.length; j++) {
        expect(parseInt($(items[j]).attr('data-gs-max-width'), 10)).toBe(2);
      }
    });
  });

  describe('grid.minHeight', function() {
    beforeEach(function() {
      document.body.insertAdjacentHTML('afterbegin', gridstackHTML);
    });
    afterEach(function() {
      document.body.removeChild(document.getElementById('gs-cont'));
    });
    it('should set data-gs-min-height to 2.', function() {
      let options = {
        cellHeight: 80,
        verticalMargin: 10
      };
      let grid = GridStack.init(options);
      let items = $('.grid-stack-item');
      for (let i = 0; i < items.length; i++) {
        grid.minHeight(items[i], 2);
      }
      for (let j = 0; j < items.length; j++) {
        expect(parseInt($(items[j]).attr('data-gs-min-height'), 10)).toBe(2);
      }
    });
  });

  describe('grid.maxHeight', function() {
    beforeEach(function() {
      document.body.insertAdjacentHTML('afterbegin', gridstackHTML);
    });
    afterEach(function() {
      document.body.removeChild(document.getElementById('gs-cont'));
    });
    it('should set data-gs-min-height to 2.', function() {
      let grid = GridStack.init();
      let items = $('.grid-stack-item');
      grid.maxHeight('.grid-stack-item', 2);
      for (let j = 0; j < items.length; j++) {
        expect(parseInt($(items[j]).attr('data-gs-max-height'), 10)).toBe(2);
      }
    });
  });

  describe('grid.isAreaEmpty', function() {
    beforeEach(function() {
      document.body.insertAdjacentHTML('afterbegin', gridstackHTML);
    });
    afterEach(function() {
      document.body.removeChild(document.getElementById('gs-cont'));
    });
    it('should set return false.', function() {
      let options = {
        cellHeight: 80,
        verticalMargin: 10
      };
      let grid = GridStack.init(options);
      let shouldBeFalse = grid.isAreaEmpty(1, 1, 1, 1);
      expect(shouldBeFalse).toBe(false);
    });
    it('should set return true.', function() {
      let options = {
        cellHeight: 80,
        verticalMargin: 10
      };
      let grid = GridStack.init(options);
      let shouldBeTrue = grid.isAreaEmpty(5, 5, 1, 1);
      expect(shouldBeTrue).toBe(true);
    });
  });

  describe('grid.removeAll', function() {
    beforeEach(function() {
      document.body.insertAdjacentHTML('afterbegin', gridstackHTML);
    });
    afterEach(function() {
      document.body.removeChild(document.getElementById('gs-cont'));
    });
    it('should remove all children by default', function() {
      let grid = GridStack.init();
      grid.removeAll();
      expect(grid.engine.nodes).toEqual([]);
      expect(document.getElementById('item1')).toBe(null);
    });
    it('should remove all children', function() {
      let grid = GridStack.init();
      grid.removeAll(true);
      expect(grid.engine.nodes).toEqual([]);
      expect(document.getElementById('item1')).toBe(null);
    });
    it('should remove gridstack part, leave DOM behind', function() {
      let grid = GridStack.init();
      grid.removeAll(false);
      expect(grid.engine.nodes).toEqual([]);
      expect(document.getElementById('item1')).not.toBe(null);
    });
  });

  describe('grid.removeWidget', function() {
    beforeEach(function() {
      document.body.insertAdjacentHTML('afterbegin', gridstackHTML);
    });
    afterEach(function() {
      document.body.removeChild(document.getElementById('gs-cont'));
    });
    it('should remove first item (default), then second (true), then third (false)', function() {
      let grid = GridStack.init();
      expect(grid.engine.nodes.length).toEqual(2);

      let el1 = document.getElementById('item1');
      expect(el1).not.toBe(null);
      grid.removeWidget(el1);
      expect(grid.engine.nodes.length).toEqual(1);
      expect(document.getElementById('item1')).toBe(null);
      expect(document.getElementById('item2')).not.toBe(null);

      let el2 = document.getElementById('item2');
      grid.removeWidget(el2, true);
      expect(grid.engine.nodes.length).toEqual(0);
      expect(document.getElementById('item2')).toBe(null);

      let el3 = grid.addWidget(widgetHTML);
      expect(el3).not.toBe(null);
      grid.removeWidget(el3, false);
      expect(grid.engine.nodes.length).toEqual(0);
      expect(document.getElementById('item3')).not.toBe(null);
    });
  });

  describe('grid method _packNodes with float', function() {
    beforeEach(function() {
      document.body.insertAdjacentHTML('afterbegin', gridstackHTML);
    });
    afterEach(function() {
      document.body.removeChild(document.getElementById('gs-cont'));
    });
    it('should allow same x, y coordinates for widgets.', function() {
      let options = {
        cellHeight: 80,
        verticalMargin: 10,
        float: true
      };
      let grid = GridStack.init(options);
      let items = $('.grid-stack-item');
      let $el;
      let $oldEl;
      for (let i = 0; i < items.length; i++) {
        $el = $(grid.addWidget(items[i]));
        $oldEl = $(items[i]);
        expect(parseInt($oldEl.attr('data-gs-x'), 10)).toBe(parseInt($el.attr('data-gs-x'), 10));
        expect(parseInt($oldEl.attr('data-gs-y'), 10)).toBe(parseInt($el.attr('data-gs-y'), 10));
      }
    });
    it('should not allow same x, y coordinates for widgets.', function() {
      let options = {
        cellHeight: 80,
        verticalMargin: 10
      };
      let grid = GridStack.init(options);
      let items = $('.grid-stack-item');
      let $el;
      let $oldEl;
      let newY;
      let oldY;
      for (let i = 0; i < items.length; i++) {
        $oldEl = $.extend(true, {}, $(items[i]));
        newY = parseInt($oldEl.attr('data-gs-y'), 10) + 5;
        $oldEl.attr('data-gs-y', newY);
        $el = $(grid.addWidget($oldEl.get(0)));
        expect(parseInt($el.attr('data-gs-y'), 10)).not.toBe(newY);
      }
    });
  });

  describe('grid method addWidget with all parameters', function() {
    beforeEach(function() {
      document.body.insertAdjacentHTML('afterbegin', gridstackHTML);
    });
    afterEach(function() {
      document.body.removeChild(document.getElementById('gs-cont'));
    });
    it('should keep all widget options the same (autoPosition off', function() {
      let grid = GridStack.init({float: true});;
      let widget = grid.addWidget(widgetHTML, {x: 6, y:7, width:2, height:3, autoPosition:false,
        minWidth:1, maxWidth:4, minHeight:2, maxHeight:5, id:'coolWidget'});
      
      expect(parseInt(widget.getAttribute('data-gs-x'), 10)).toBe(6);
      expect(parseInt(widget.getAttribute('data-gs-y'), 10)).toBe(7);
      expect(parseInt(widget.getAttribute('data-gs-width'), 10)).toBe(2);
      expect(parseInt(widget.getAttribute('data-gs-height'), 10)).toBe(3);
      expect(widget.getAttribute('data-gs-auto-position')).toBe(null);
      expect(parseInt(widget.getAttribute('data-gs-min-width'), 10)).toBe(1);
      expect(parseInt(widget.getAttribute('data-gs-max-width'), 10)).toBe(4);
      expect(parseInt(widget.getAttribute('data-gs-min-height'), 10)).toBe(2);
      expect(parseInt(widget.getAttribute('data-gs-max-height'), 10)).toBe(5);
      expect(widget.getAttribute('data-gs-id')).toBe('coolWidget');

      // should move widget to top with float=false
      expect(grid.getFloat()).toBe(true);
      grid.float(false);
      expect(grid.getFloat()).toBe(false);
      expect(parseInt(widget.getAttribute('data-gs-x'), 10)).toBe(6);
      expect(parseInt(widget.getAttribute('data-gs-y'), 10)).toBe(4); // <--- from 7 to 4 below second original widget
      expect(parseInt(widget.getAttribute('data-gs-width'), 10)).toBe(2);
      expect(parseInt(widget.getAttribute('data-gs-height'), 10)).toBe(3);
      expect(widget.getAttribute('data-gs-auto-position')).toBe(null);
      expect(parseInt(widget.getAttribute('data-gs-min-width'), 10)).toBe(1);
      expect(parseInt(widget.getAttribute('data-gs-max-width'), 10)).toBe(4);
      expect(parseInt(widget.getAttribute('data-gs-min-height'), 10)).toBe(2);
      expect(parseInt(widget.getAttribute('data-gs-max-height'), 10)).toBe(5);
      expect(widget.getAttribute('data-gs-id')).toBe('coolWidget');

      // should not move again (no-op)
      grid.float(true);
      expect(grid.getFloat()).toBe(true);
      expect(parseInt(widget.getAttribute('data-gs-x'), 10)).toBe(6);
      expect(parseInt(widget.getAttribute('data-gs-y'), 10)).toBe(4);
      expect(parseInt(widget.getAttribute('data-gs-width'), 10)).toBe(2);
      expect(parseInt(widget.getAttribute('data-gs-height'), 10)).toBe(3);
      expect(widget.getAttribute('data-gs-auto-position')).toBe(null);
      expect(parseInt(widget.getAttribute('data-gs-min-width'), 10)).toBe(1);
      expect(parseInt(widget.getAttribute('data-gs-max-width'), 10)).toBe(4);
      expect(parseInt(widget.getAttribute('data-gs-min-height'), 10)).toBe(2);
      expect(parseInt(widget.getAttribute('data-gs-max-height'), 10)).toBe(5);
      expect(widget.getAttribute('data-gs-id')).toBe('coolWidget');
    });
  });

  describe('grid method addWidget with autoPosition true', function() {
    beforeEach(function() {
      document.body.insertAdjacentHTML('afterbegin', gridstackHTML);
    });
    afterEach(function() {
      document.body.removeChild(document.getElementById('gs-cont'));
    });
    it('should change x, y coordinates for widgets.', function() {
      let grid = GridStack.init({float: true});
      let widget = grid.addWidget(widgetHTML, {x:9, y:7, width:2, height:3, autoPosition:true});
      
      expect(parseInt(widget.getAttribute('data-gs-x'), 10)).not.toBe(9);
      expect(parseInt(widget.getAttribute('data-gs-y'), 10)).not.toBe(7);
    });
  });

  describe('grid method addWidget with widget options', function() {
    beforeEach(function() {
      document.body.insertAdjacentHTML('afterbegin', gridstackHTML);
    });
    afterEach(function() {
      document.body.removeChild(document.getElementById('gs-cont'));
    });
    it('should autoPosition (missing X,Y)', function() {
      let grid = GridStack.init();
      let widget = grid.addWidget(widgetHTML, {height: 2, id: 'optionWidget'});
      
      expect(parseInt(widget.getAttribute('data-gs-x'), 10)).toBe(8);
      expect(parseInt(widget.getAttribute('data-gs-y'), 10)).toBe(0);
      expect(parseInt(widget.getAttribute('data-gs-width'), 10)).toBe(1);
      expect(parseInt(widget.getAttribute('data-gs-height'), 10)).toBe(2);
      // expect(widget.getAttribute('data-gs-auto-position')).toBe('true');
      expect(widget.getAttribute('data-gs-min-width')).toBe(null);
      expect(widget.getAttribute('data-gs-max-width')).toBe(null);
      expect(widget.getAttribute('data-gs-min-height')).toBe(null);
      expect(widget.getAttribute('data-gs-max-height')).toBe(null);
      expect(widget.getAttribute('data-gs-id')).toBe('optionWidget');
    });
    it('should autoPosition (missing X)', function() {
      let grid = GridStack.init();
      let widget = grid.addWidget(widgetHTML, {y: 9, height: 2, id: 'optionWidget'});
      
      expect(parseInt(widget.getAttribute('data-gs-x'), 10)).toBe(8);
      expect(parseInt(widget.getAttribute('data-gs-y'), 10)).toBe(0);
      expect(parseInt(widget.getAttribute('data-gs-width'), 10)).toBe(1);
      expect(parseInt(widget.getAttribute('data-gs-height'), 10)).toBe(2);
      // expect(widget.getAttribute('data-gs-auto-position')).toBe('true');
      expect(widget.getAttribute('data-gs-min-width')).toBe(null);
      expect(widget.getAttribute('data-gs-max-width')).toBe(null);
      expect(widget.getAttribute('data-gs-min-height')).toBe(null);
      expect(widget.getAttribute('data-gs-max-height')).toBe(null);
      expect(widget.getAttribute('data-gs-id')).toBe('optionWidget');
    });
    it('should autoPosition (missing Y)', function() {
      let grid = GridStack.init();
      let widget = grid.addWidget(widgetHTML, {x: 9, height: 2, id: 'optionWidget'});
      
      expect(parseInt(widget.getAttribute('data-gs-x'), 10)).toBe(8);
      expect(parseInt(widget.getAttribute('data-gs-y'), 10)).toBe(0);
      expect(parseInt(widget.getAttribute('data-gs-width'), 10)).toBe(1);
      expect(parseInt(widget.getAttribute('data-gs-height'), 10)).toBe(2);
      // expect(widget.getAttribute('data-gs-auto-position')).toBe('true');
      expect(widget.getAttribute('data-gs-min-width')).toBe(null);
      expect(widget.getAttribute('data-gs-max-width')).toBe(null);
      expect(widget.getAttribute('data-gs-min-height')).toBe(null);
      expect(widget.getAttribute('data-gs-max-height')).toBe(null);
      expect(widget.getAttribute('data-gs-id')).toBe('optionWidget');
    });
    it('should autoPosition (correct X, missing Y)', function() {
      let grid = GridStack.init();
      let widget = grid.addWidget(widgetHTML, {x: 8, height: 2, id: 'optionWidget'});
      
      expect(parseInt(widget.getAttribute('data-gs-x'), 10)).toBe(8);
      expect(parseInt(widget.getAttribute('data-gs-y'), 10)).toBe(0);
      expect(parseInt(widget.getAttribute('data-gs-width'), 10)).toBe(1);
      expect(parseInt(widget.getAttribute('data-gs-height'), 10)).toBe(2);
      // expect(widget.getAttribute('data-gs-auto-position')).toBe('true');
      expect(widget.getAttribute('data-gs-min-width')).toBe(null);
      expect(widget.getAttribute('data-gs-max-width')).toBe(null);
      expect(widget.getAttribute('data-gs-min-height')).toBe(null);
      expect(widget.getAttribute('data-gs-max-height')).toBe(null);
      expect(widget.getAttribute('data-gs-id')).toBe('optionWidget');
    });
    it('should autoPosition (empty options)', function() {
      let grid = GridStack.init();
      let widget = grid.addWidget(widgetHTML, {});
      
      expect(parseInt(widget.getAttribute('data-gs-x'), 10)).toBe(8);
      expect(parseInt(widget.getAttribute('data-gs-y'), 10)).toBe(0);
      expect(parseInt(widget.getAttribute('data-gs-width'), 10)).toBe(1);
      expect(parseInt(widget.getAttribute('data-gs-height'), 10)).toBe(1);
      // expect(widget.getAttribute('data-gs-auto-position')).toBe('true');
      expect(widget.getAttribute('data-gs-min-width')).toBe(null);
      expect(widget.getAttribute('data-gs-max-width')).toBe(null);
      expect(widget.getAttribute('data-gs-min-height')).toBe(null);
      expect(widget.getAttribute('data-gs-max-height')).toBe(null);
    });

  });

  describe('addWidget() with bad string value widget options', function() {
    beforeEach(function() {
      document.body.insertAdjacentHTML('afterbegin', gridstackHTML);
    });
    afterEach(function() {
      document.body.removeChild(document.getElementById('gs-cont'));
    });
    it('should use default', function() {
      let grid = GridStack.init();
      let widget = grid.addWidget(widgetHTML, {x: 'foo', y: null, width: 'bar', height: ''});
      
      expect(parseInt(widget.getAttribute('data-gs-x'), 10)).toBe(8);
      expect(parseInt(widget.getAttribute('data-gs-y'), 10)).toBe(0);
      expect(parseInt(widget.getAttribute('data-gs-width'), 10)).toBe(1);
      expect(parseInt(widget.getAttribute('data-gs-height'), 10)).toBe(1);
    });
  });

  describe('addWidget with null options, ', function() {
    beforeEach(function() {
      document.body.insertAdjacentHTML('afterbegin', gridstackHTML);
    });
    afterEach(function() {
      document.body.removeChild(document.getElementById('gs-cont'));
    });
    it('should clear x position', function() {
      let grid = GridStack.init({float: true});
      let widgetHTML = '<div class="grid-stack-item" data-gs-x="9"><div class="grid-stack-item-content"></div></div>';
      let widget = grid.addWidget(widgetHTML, {x:null, y:null, width:undefined});
      
      expect(parseInt(widget.getAttribute('data-gs-x'), 10)).toBe(8);
      expect(parseInt(widget.getAttribute('data-gs-y'), 10)).toBe(0);
    });
  });

  describe('method getFloat()', function() {
    beforeEach(function() {
      document.body.insertAdjacentHTML('afterbegin', gridstackHTML);
    });
    afterEach(function() {
      document.body.removeChild(document.getElementById('gs-cont'));
    });
    it('should match true/false only', function() {
      let grid = GridStack.init({float: true});
      expect(grid.getFloat()).toBe(true);
      grid.float(0);
      expect(grid.getFloat()).toBe(false);
      grid.float(null);
      expect(grid.getFloat()).toBe(false);
      grid.float(undefined);
      expect(grid.getFloat()).toBe(false);
      grid.float(false);
      expect(grid.getFloat()).toBe(false);
    });
  });

  describe('grid.destroy', function() {
    beforeEach(function() {
      document.body.insertAdjacentHTML('afterbegin', gridstackHTML);
    });
    afterEach(function() {
      //document.body.removeChild(document.getElementsByClassName('grid-stack')[0]);
    });
    it('should cleanup gridstack', function() {
      let options = {
        cellHeight: 80,
        verticalMargin: 10
      };
      let grid = GridStack.init(options);
      grid.destroy();
      expect($('.grid-stack').length).toBe(0);
      expect(grid.engine).toBe(undefined);
    });
    it('should cleanup gridstack but leave elements', function() {
      let options = {
        cellHeight: 80,
        verticalMargin: 10
      };
      let grid = GridStack.init(options);
      grid.destroy(false);
      expect($('.grid-stack').length).toBe(1);
      expect($('.grid-stack-item').length).toBe(2);
      expect(grid.engine).toBe(undefined);
      grid.destroy();
    });
  });

  describe('grid.resize', function() {
    beforeEach(function() {
      document.body.insertAdjacentHTML('afterbegin', gridstackHTML);
    });
    afterEach(function() {
      document.body.removeChild(document.getElementById('gs-cont'));
    });
    it('should resize widget', function() {
      let options = {
        cellHeight: 80,
        verticalMargin: 10
      };
      let grid = GridStack.init(options);
      let items = $('.grid-stack-item');
      grid.resize(items[0], 5, 5);
      expect(parseInt($(items[0]).attr('data-gs-width'), 10)).toBe(5);
      expect(parseInt($(items[0]).attr('data-gs-height'), 10)).toBe(5);
    });
  });

  describe('grid.move', function() {
    beforeEach(function() {
      document.body.insertAdjacentHTML('afterbegin', gridstackHTML);
    });
    afterEach(function() {
      document.body.removeChild(document.getElementById('gs-cont'));
    });
    it('should move widget', function() {
      let options = {
        cellHeight: 80,
        verticalMargin: 10,
        float: true
      };
      let grid = GridStack.init(options);
      let items = $('.grid-stack-item');
      grid.move(items[0], 5, 5);
      expect(parseInt($(items[0]).attr('data-gs-x'), 10)).toBe(5);
      expect(parseInt($(items[0]).attr('data-gs-y'), 10)).toBe(5);
    });
  });

  describe('grid.moveNode', function() {
    beforeEach(function() {
      document.body.insertAdjacentHTML('afterbegin', gridstackHTML);
    });
    afterEach(function() {
      document.body.removeChild(document.getElementById('gs-cont'));
    });
    it('should do nothing and return NULL to mean nothing happened', function() {
      let grid = GridStack.init();
      let items = $('.grid-stack-item');
      grid._updateElement(items[0], function(el, node) {
        let hasMoved = grid.engine.moveNode(node);
        expect(hasMoved).toBe(null);
      });
    });
    it('should do nothing and return node', function() {
      let grid = GridStack.init();
      let items = $('.grid-stack-item');
      grid.minWidth(items[0], 1);
      grid.maxWidth(items[0], 2);
      grid.minHeight(items[0], 1);
      grid.maxHeight(items[0], 2);
      grid._updateElement(items[0], function(el, node) {
        let newNode = grid.engine.moveNode(node);
        expect(newNode).toBe(node);
      });
    });
  });

  describe('grid.update', function() {
    beforeEach(function() {
      document.body.insertAdjacentHTML('afterbegin', gridstackHTML);
    });
    afterEach(function() {
      document.body.removeChild(document.getElementById('gs-cont'));
    });
    it('should move and resize widget', function() {
      let options = {
        cellHeight: 80,
        verticalMargin: 10,
        float: true
      };
      let grid = GridStack.init(options);
      let items = $('.grid-stack-item');
      grid.update(items[0], 5, 5, 5 ,5);
      expect(parseInt($(items[0]).attr('data-gs-width'), 10)).toBe(5);
      expect(parseInt($(items[0]).attr('data-gs-height'), 10)).toBe(5);
      expect(parseInt($(items[0]).attr('data-gs-x'), 10)).toBe(5);
      expect(parseInt($(items[0]).attr('data-gs-y'), 10)).toBe(5);
    });
  });

  describe('grid.verticalMargin', function() {
    beforeEach(function() {
      document.body.insertAdjacentHTML('afterbegin', gridstackHTML);
    });
    afterEach(function() {
      document.body.removeChild(document.getElementById('gs-cont'));
    });
    it('should return verticalMargin', function() {
      let options = {
        cellHeight: 80,
        verticalMargin: 10
      };
      let grid = GridStack.init(options);
      let vm = grid.getVerticalMargin();
      expect(vm).toBe(10);
    });
    it('should return update verticalMargin', function() {
      let options = {
        cellHeight: 80,
        verticalMargin: 10
      };
      let grid = GridStack.init(options);
      grid.verticalMargin(11);
      expect(grid.getVerticalMargin()).toBe(11);
    });
    it('should do nothing', function() {
      let options = {
        cellHeight: 80,
        verticalMargin: 10,
      };
      let grid = GridStack.init(options);
      expect(grid.getVerticalMargin()).toBe(10);
      grid.verticalMargin(10);
      expect(grid.getVerticalMargin()).toBe(10);
    });
    it('should not update styles', function() {
      let options = {
        cellHeight: 80,
        verticalMargin: 10
      };
      let grid = GridStack.init(options);
      spyOn(grid, '_updateStyles');
      grid.verticalMargin(11, true);
      expect(grid._updateStyles).not.toHaveBeenCalled();
    });
  });

  describe('grid.opts.rtl', function() {
    beforeEach(function() {
      document.body.insertAdjacentHTML('afterbegin', gridstackHTML);
    });
    afterEach(function() {
      document.body.removeChild(document.getElementById('gs-cont'));
    });
    it('should add grid-stack-rtl class', function() {
      let options = {
        cellHeight: 80,
        verticalMargin: 10,
        rtl: true
      };
      let grid = GridStack.init(options);
      expect($('.grid-stack').hasClass('grid-stack-rtl')).toBe(true);
    });
    it('should not add grid-stack-rtl class', function() {
      let options = {
        cellHeight: 80,
        verticalMargin: 10
      };
      let grid = GridStack.init(options);
      expect($('.grid-stack').hasClass('grid-stack-rtl')).toBe(false);
    });
  });

  describe('grid.enableMove', function() {
    beforeEach(function() {
      document.body.insertAdjacentHTML('afterbegin', gridstackHTML);
    });
    afterEach(function() {
      document.body.removeChild(document.getElementById('gs-cont'));
    });
    it('should enable move for future also', function() {
      let options = {
        cellHeight: 80,
        verticalMargin: 10,
        minWidth: 1,
        disableDrag: true
      };
      let grid = GridStack.init(options);
      let items = $('.grid-stack-item');
      for (let i = 0; i < items.length; i++) {
        expect($(items[i]).hasClass('ui-draggable-disabled')).toBe(true);
      }
      expect(grid.opts.disableDrag).toBe(true);

      grid.enableMove(true, true);
      for (let i = 0; i < items.length; i++) {
        expect($(items[i]).hasClass('ui-draggable-disabled')).toBe(false);
      }
      expect(grid.opts.disableDrag).toBe(false);
    });
    it('should disable move for existing only', function() {
      let options = {
        cellHeight: 80,
        verticalMargin: 10,
        minWidth: 1
      };
      let grid = GridStack.init(options);
      let items = $('.grid-stack-item');
      for (let i = 0; i < items.length; i++) {
        expect($(items[i]).hasClass('ui-draggable-disabled')).toBe(false);
      }
      expect(grid.opts.disableDrag).toBe(false);

      grid.enableMove(false, false);
      for (let i = 0; i < items.length; i++) {
        expect($(items[i]).hasClass('ui-draggable-disabled')).toBe(true);
      }
      expect(grid.opts.disableDrag).toBe(false);
    });
  });

  describe('grid.enableResize', function() {
    beforeEach(function() {
      document.body.insertAdjacentHTML('afterbegin', gridstackHTML);
    });
    afterEach(function() {
      document.body.removeChild(document.getElementById('gs-cont'));
    });
    it('should enable resize', function() {
      let options = {
        cellHeight: 80,
        verticalMargin: 10,
        minWidth: 1,
        disableResize: true
      };
      let grid = GridStack.init(options);
      let items = $('.grid-stack-item');
      expect(grid.opts.disableResize).toBe(true);
      grid.enableResize(true, true);
      for (let i = 0; i < items.length; i++) {
        expect(($(items[i]).resizable('option','disabled'))).toBe(false);
      }
      expect(grid.opts.disableResize).toBe(false);
    });
    it('should disable resize', function() {
      let options = {
        cellHeight: 80,
        verticalMargin: 10,
        minWidth: 1
      };
      let grid = GridStack.init(options);
      let items = $('.grid-stack-item');
      grid.enableResize(false, false);
      for (let i = 0; i < items.length; i++) {
        expect(($(items[i]).resizable('option','disabled'))).toBe(true);
      }
      expect(grid.opts.disableResize).toBe(false);
    });
  });

  describe('grid.enable', function() {
    beforeEach(function() {
      document.body.insertAdjacentHTML('afterbegin', gridstackHTML);
    });
    afterEach(function() {
      document.body.removeChild(document.getElementById('gs-cont'));
    });
    it('should enable movable and resizable', function() {
      let options = {
        cellHeight: 80,
        verticalMargin: 10,
        minWidth: 1
      };
      let grid = GridStack.init(options);
      let items = $('.grid-stack-item');
      grid.enableResize(false);
      grid.enableMove(false);
      for (let i = 0; i < items.length; i++) {
        expect($(items[i]).hasClass('ui-draggable-disabled')).toBe(true);
        expect(($(items[i]).resizable('option','disabled'))).toBe(true);
      }
      grid.enable();
      for (let j = 0; j < items.length; j++) {
        expect($(items[j]).hasClass('ui-draggable-disabled')).toBe(false);
        expect(($(items[j]).resizable('option','disabled'))).toBe(false);
      }
    });
  });

  describe('grid.enable', function() {
    beforeEach(function() {
      document.body.insertAdjacentHTML('afterbegin', gridstackHTML);
    });
    afterEach(function() {
      document.body.removeChild(document.getElementById('gs-cont'));
    });
    it('should lock widgets', function() {
      let options = {
        cellHeight: 80,
        verticalMargin: 10
      };
      let grid = GridStack.init(options);
      grid.locked('.grid-stack-item', true);
      $('.grid-stack-item').each(function (i,item) {
        expect($(item).attr('data-gs-locked')).toBe('yes');
      })
    });
    it('should unlock widgets', function() {
      let options = {
        cellHeight: 80,
        verticalMargin: 10
      };
      let grid = GridStack.init(options);
      grid.locked('.grid-stack-item', false);
      $('.grid-stack-item').each(function (i,item) {
        expect($(item).attr('data-gs-locked')).toBe(undefined);
      })
    });
  });

  describe('custom grid placement #1054', function() {
    let HTML = 
    '<div style="width: 992px; height: 800px" id="gs-cont">' +
    '  <div class="grid-stack">' +
    '    <div class="grid-stack-item" data-gs-x="0" data-gs-y="0" data-gs-width="12" data-gs-height="9">' +
    '      <div class="grid-stack-item-content"></div>' +
    '    </div>' +
    '    <div class="grid-stack-item" data-gs-x="0" data-gs-y="9" data-gs-width="12" data-gs-height="5">' +
    '      <div class="grid-stack-item-content"></div>' +
    '    </div>' +
    '    <div class="grid-stack-item" data-gs-x="0" data-gs-y="14" data-gs-width="7" data-gs-height="6">' +
    '      <div class="grid-stack-item-content"></div>' +
    '    </div>' +
    '    <div class="grid-stack-item" data-gs-x="7" data-gs-y="14" data-gs-width="5" data-gs-height="6">' +
    '      <div class="grid-stack-item-content"></div>' +
    '    </div>' +
    '  </div>' +
    '</div>';
    let pos = [{x:0, y:0, w:12, h:9}, {x:0, y:9, w:12, h:5}, {x:0, y:14, w:7, h:6}, {x:7, y:14, w:5, h:6}];
    beforeEach(function() {
      document.body.insertAdjacentHTML('afterbegin', HTML);
    });
    afterEach(function() {
      document.body.removeChild(document.getElementById('gs-cont'));
    });
    it('should have correct position', function() {
      let items = $('.grid-stack-item');
      for (let i = 0; i < items.length; i++) {
        let item = $(items[i]);
        expect(parseInt(item.attr('data-gs-x'))).toBe(pos[i].x);
        expect(parseInt(item.attr('data-gs-y'))).toBe(pos[i].y);
        expect(parseInt(item.attr('data-gs-width'))).toBe(pos[i].w);
        expect(parseInt(item.attr('data-gs-height'))).toBe(pos[i].h);
      }
    });
  });

  describe('grid.compact', function() {
    beforeEach(function() {
      document.body.insertAdjacentHTML('afterbegin', gridstackHTML);
    });
    afterEach(function() {
      document.body.removeChild(document.getElementById('gs-cont'));
    });
    it('should move all 3 items to top-left with no space', function() {
      let grid = GridStack.init({float: true});

      let el3 = $(grid.addWidget(widgetHTML, {x: 3, y: 5}));
      expect(parseInt(el3.attr('data-gs-x'))).toBe(3);
      expect(parseInt(el3.attr('data-gs-y'))).toBe(5);

      grid.compact();
      expect(parseInt(el3.attr('data-gs-x'))).toBe(8);
      expect(parseInt(el3.attr('data-gs-y'))).toBe(0);
    });
    it('not move locked item', function() {
      let grid = GridStack.init({float: true});

      let el3 = $(grid.addWidget(widgetHTML, {x: 3, y: 5, locked: true, noMove: true}));
      expect(parseInt(el3.attr('data-gs-x'))).toBe(3);
      expect(parseInt(el3.attr('data-gs-y'))).toBe(5);

      grid.compact();
      expect(parseInt(el3.attr('data-gs-x'))).toBe(3);
      expect(parseInt(el3.attr('data-gs-y'))).toBe(5);
    });

  });
  // ..and finally track log warnings at the end, instead of displaying them....
  describe('obsolete warnings', function() {
    console.warn = jasmine.createSpy('log'); // track warnings instead of displaying them
    beforeEach(function() {
      document.body.insertAdjacentHTML('afterbegin', gridstackHTML);
    });
    afterEach(function() {
      document.body.removeChild(document.getElementById('gs-cont'));
    });
    /* TODO:
    it('warning if OLD setGridWidth is called', function() {
      let grid = GridStack.init();
      grid.setGridWidth(11); // old 0.5.2 API
      expect(grid.getColumn()).toBe(11);
      expect(console.warn).toHaveBeenCalledWith('gridstack.js: Function `setGridWidth` is deprecated in v0.5.3 and has been replaced with `column`. It will be **completely** removed in v1.0');
    });
    it('warning if OLD setColumn is called', function() {
      let grid = GridStack.init();
      grid.setColumn(10); // old 0.6.4 API
      expect(grid.getColumn()).toBe(10);
      expect(console.warn).toHaveBeenCalledWith('gridstack.js: Function `setColumn` is deprecated in v0.6.4 and has been replaced with `column`. It will be **completely** removed in v1.0');
    });
    */
    it('warning if OLD grid height is set', function() {
      let grid = GridStack.init({height: 10}); // old 0.5.2 Opt now maxRow
      expect(grid.opts.maxRow).toBe(10);
      expect(grid.engine.maxRow).toBe(10);
      expect(console.warn).toHaveBeenCalledWith('gridstack.js: Option `height` is deprecated in v0.5.3 and has been replaced with `maxRow`. It will be **completely** removed in v1.0');
    });
    it('warning if OLD oneColumnModeClass is set (no changes)', function() {
      GridStack.init({oneColumnModeClass: 'foo'}); // deleted 0.6.3 Opt
      expect(console.warn).toHaveBeenCalledWith('gridstack.js: Option `oneColumnModeClass` is deprecated in v0.6.3. Use class `.grid-stack-1` instead');
    });
  });
});<|MERGE_RESOLUTION|>--- conflicted
+++ resolved
@@ -67,12 +67,8 @@
         verticalMargin: 10,
         staticGrid: true
       };
-<<<<<<< HEAD
-      let grid = GridStack.init(options);
-=======
-      var grid = GridStack.init(options);
+      let grid = GridStack.init(options);
       expect($('.grid-stack').hasClass('grid-stack-static')).toBe(true);
->>>>>>> 78ad209f
       $('.grid-stack').removeClass('grid-stack-static');
       grid._setStaticClass();
       expect($('.grid-stack').hasClass('grid-stack-static')).toBe(true);
@@ -83,12 +79,8 @@
         verticalMargin: 10,
         staticGrid: false
       };
-<<<<<<< HEAD
-      let grid = GridStack.init(options);
-=======
-      var grid = GridStack.init(options);
+      let grid = GridStack.init(options);
       expect($('.grid-stack').hasClass('grid-stack-static')).toBe(false);
->>>>>>> 78ad209f
       $('.grid-stack').addClass('grid-stack-static');
       grid._setStaticClass();
       expect($('.grid-stack').hasClass('grid-stack-static')).toBe(false);
